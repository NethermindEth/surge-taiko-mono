--- conflicted
+++ resolved
@@ -32,19 +32,6 @@
 
 jobs:
   build:
-<<<<<<< HEAD
-    uses: NethermindEth/github-workflows/.github/workflows/docker-build-push-dockerhub.yaml@v1.5.1
-    with:
-      image_name: taiko-protocol
-      platforms: "linux/amd64,linux/arm64"
-      context: "packages/protocol"
-      dockerfile_path: "packages/protocol/Dockerfile"
-      push: ${{ github.event_name != 'pull_request' }}
-      ignore_trivy: true # TODO: remove this once security issues are fixed
-    secrets:
-      dockerhub_username: ${{ secrets.DOCKER_USERNAME }}
-      dockerhub_password: ${{ secrets.DOCKER_PASSWORD }}
-=======
     name: Build and push docker image
     runs-on: ${{ matrix.os }}
     if: github.repository == 'NethermindEth/surge-taiko-mono'
@@ -137,5 +124,4 @@
           echo "${{ steps.meta.outputs.tags }}" | while IFS= read -r TAG; do
             echo "- $TAG" >> $GITHUB_STEP_SUMMARY
           done
-          echo "### Notes" >> $GITHUB_STEP_SUMMARY
->>>>>>> f5c690d3
+          echo "### Notes" >> $GITHUB_STEP_SUMMARY