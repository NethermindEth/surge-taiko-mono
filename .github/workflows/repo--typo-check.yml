--- conflicted
+++ resolved
@@ -4,12 +4,8 @@
 
 jobs:
   check-for-typos:
-<<<<<<< HEAD
     if: contains(github.event.pull_request.labels.*.name, 'option.workflow_on') || github.event.pull_request.draft == false && github.head_ref != 'release-please-*'
-    runs-on: [arc-runner-set]
-=======
     runs-on: ubuntu-latest
->>>>>>> b5e4666f
 
     steps:
       - name: Checkout the repository
