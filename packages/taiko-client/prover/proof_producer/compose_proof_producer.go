--- conflicted
+++ resolved
@@ -69,29 +69,13 @@
 		proof        []byte
 		zkProofType  ProofType
 		sgxProofType ProofType
-<<<<<<< HEAD
 		tdxProofType ProofType
-=======
->>>>>>> e9c2ae66
 		batches      = []*RaikoBatches{{BatchID: batchID, L1InclusionBlockNumber: meta.GetRawBlockHeight()}}
 		g            = new(errgroup.Group)
 	)
 
 	g.Go(func() error {
-<<<<<<< HEAD
-		// SGX (any) proof request raiko-host service - can be SGX Reth or SGX Geth
-		if s.Dummy {
-			log.Debug("Dummy proof producer requested SGX proof", "batchID", batchID)
-
-			// The following line is a no-op; this is just to showcase the dummy proof producer
-			_, _ = s.DummyProofProducer.RequestProof(opts, batchID, meta, requestAt)
-			sgxProofType = ProofTypeSgx // Default to SGX for dummy
-			return nil
-		}
-
-=======
 		// => SGX proof request raiko-host service
->>>>>>> e9c2ae66
 		resp, err := s.requestBatchProof(
 			ctx,
 			batches,
@@ -99,11 +83,7 @@
 			false,
 			ProofTypeSgxAny,
 			requestAt,
-<<<<<<< HEAD
-			opts.PacayaOptions().IsRethSGXProofGenerated,
-=======
 			opts.PacayaOptions().IsSGXProofGenerated,
->>>>>>> e9c2ae66
 		)
 		if err != nil {
 			return err
@@ -111,22 +91,37 @@
 
 		sgxProofType = resp.ProofType
 
-<<<<<<< HEAD
-		// Note: we mark the `IsRethSGXProofGenerated` with true to record if it is first time generated
-		opts.PacayaOptions().IsRethSGXProofGenerated = true
-		return nil
-	})
-	g.Go(func() error {
-		// TDX (any) proof request raiko-host service - can be either TDX or Azure TDX
-		if s.Dummy {
-			log.Debug("Dummy proof producer requested TDX proof", "batchID", batchID)
-
-			// The following line is a no-op; this is just to showcase the dummy proof producer
-			_, _ = s.DummyProofProducer.RequestProof(opts, batchID, meta, requestAt)
-			tdxProofType = ProofTypeTdx // Default to TDX for dummy
-			return nil
-		}
-
+		// Note: we mark the `IsSGXProofGenerated` with true to record if it is first time generated
+		opts.PacayaOptions().IsSGXProofGenerated = true
+		return nil
+	})
+	g.Go(func() error {
+		// => ZK proof request raiko-host service
+		resp, err := s.requestBatchProof(
+			ctx,
+			batches,
+			opts.GetProverAddress(),
+			false,
+			ProofTypeZKAny,
+			requestAt,
+			opts.PacayaOptions().IsZKProofGenerated,
+		)
+		if err != nil {
+			return err
+		}
+
+		zkProofType = resp.ProofType
+		// Note: we mark the `IsZKProofGenerated` with true to record if it is first time generated
+		opts.PacayaOptions().IsZKProofGenerated = true
+		// Note: Since the single sp1 proof from raiko is null, we need to ignore the case.
+		if zkProofType != ProofTypeZKSP1 {
+			proof = common.Hex2Bytes(resp.Data.Proof.Proof[2:])
+		}
+
+		return nil
+	})
+	g.Go(func() error {
+		// => ZK proof request raiko-host service
 		resp, err := s.requestBatchProof(
 			ctx,
 			batches,
@@ -134,71 +129,16 @@
 			false,
 			ProofTypeTdxAny,
 			requestAt,
-			opts.PacayaOptions().IsNethermindTdxProofGenerated,
+			opts.PacayaOptions().IsTDXProofGenerated,
 		)
 		if err != nil {
 			return err
 		}
 
 		tdxProofType = resp.ProofType
-
-		// Note: we mark the `IsNethermindTdxProofGenerated` with true to record if it is first time generated
-		if resp.ProofType == ProofTypeAzureTdx {
-			opts.PacayaOptions().IsNethermindAzureTdxProofGenerated = true
-		} else {
-			opts.PacayaOptions().IsNethermindTdxProofGenerated = true
-		}
-		return nil
-	})
-	g.Go(func() error {
-		// ZK proof request raiko-host service
-		if s.Dummy {
-			log.Debug("Dummy proof producer requested ZK proof", "batchID", batchID)
-
-			// For the dummy proof producer, we just use the sp1 proof type (as zk_any would break the logic down the line)
-			zkProofType = ProofTypeZKSP1
-			if resp, err := s.DummyProofProducer.RequestProof(opts, batchID, meta, requestAt); err != nil {
-				return err
-			} else {
-				proof = resp.Proof
-			}
-
-			return nil
-		}
-
-=======
-		// Note: we mark the `IsSGXProofGenerated` with true to record if it is first time generated
-		opts.PacayaOptions().IsSGXProofGenerated = true
-		return nil
-	})
-	g.Go(func() error {
-		// => ZK proof request raiko-host service
->>>>>>> e9c2ae66
-		resp, err := s.requestBatchProof(
-			ctx,
-			batches,
-			opts.GetProverAddress(),
-			false,
-			ProofTypeZKAny,
-			requestAt,
-			opts.PacayaOptions().IsZKProofGenerated,
-		)
-		if err != nil {
-			return err
-		}
-
-		zkProofType = resp.ProofType
-<<<<<<< HEAD
-		// Note: we mark the `IsRethZKProofGenerated` with true to record if it is first time generated
-		opts.PacayaOptions().IsRethZKProofGenerated = true
-=======
-		// Note: we mark the `IsZKProofGenerated` with true to record if it is first time generated
-		opts.PacayaOptions().IsZKProofGenerated = true
->>>>>>> e9c2ae66
-		// Note: Since the single sp1 proof from raiko is null, we need to ignore the case.
-		if ProofTypeZKSP1 != zkProofType {
-			proof = common.Hex2Bytes(resp.Data.Proof.Proof[2:])
-		}
+		// Note: we mark the `IsTDXProofGenerated` with true to record if it is first time generated
+		opts.PacayaOptions().IsTDXProofGenerated = true
+		proof = common.Hex2Bytes(resp.Data.Proof.Proof[2:])
 
 		return nil
 	})
@@ -212,15 +152,9 @@
 		Meta:         meta,
 		Proof:        proof,
 		Opts:         opts,
-<<<<<<< HEAD
-		ProofType:    zkProofType, // Backward compatibility
 		ZKProofType:  zkProofType,
 		SGXProofType: sgxProofType,
 		TDXProofType: tdxProofType,
-=======
-		ZKProofType:  zkProofType,
-		SGXProofType: sgxProofType,
->>>>>>> e9c2ae66
 	}, nil
 }
 
@@ -237,14 +171,9 @@
 	// in the same group of batches (if that's even possible)
 	firstItem := items[0]
 	zkProofType := firstItem.ZKProofType
-<<<<<<< HEAD
-	if zkProofType == "" {
-		zkProofType = firstItem.ProofType // Backward compatibility
-	}
-=======
 	sgxProofType := firstItem.SGXProofType
-
->>>>>>> e9c2ae66
+	tdxProofType := firstItem.TDXProofType
+
 	verifier, exist := s.Verifiers[zkProofType]
 	if !exist {
 		return nil, fmt.Errorf("unknown proof type from raiko %s", zkProofType)
@@ -252,23 +181,20 @@
 	log.Info(
 		"Aggregate batch proofs from raiko-host service",
 		"zkProofType", zkProofType,
-<<<<<<< HEAD
-=======
 		"sgxProofType", sgxProofType,
->>>>>>> e9c2ae66
+		"tdxProofType", tdxProofType,
 		"batchSize", len(items),
 		"firstID", firstItem.BatchID,
 		"lastID", items[len(items)-1].BatchID,
 		"time", time.Since(requestAt),
 	)
 	var (
-		sgxBatchProofs      []byte
-		tdxBatchProofs      []byte
-		azureTdxBatchProofs []byte
-		batchProofs         []byte
-		batches             = make([]*RaikoBatches, 0, len(items))
-		batchIDs            = make([]*big.Int, 0, len(items))
-		g                   = new(errgroup.Group)
+		sgxBatchProofs []byte
+		tdxBatchProofs []byte
+		batchProofs    []byte
+		batches        = make([]*RaikoBatches, 0, len(items))
+		batchIDs       = make([]*big.Int, 0, len(items))
+		g              = new(errgroup.Group)
 	)
 	for _, item := range items {
 		batches = append(batches, &RaikoBatches{
@@ -299,51 +225,6 @@
 		return nil
 	})
 	g.Go(func() error {
-<<<<<<< HEAD
-		if s.Dummy {
-			log.Debug("Dummy proof producer requested TDX batch proof aggregation", "batchSize", len(items))
-
-			resp, _ := s.DummyProofProducer.RequestBatchProofs(items, ProofTypeTdx)
-			tdxBatchProofs = resp.BatchProof
-			return nil
-		}
-
-		resp, err := s.requestBatchProof(
-			ctx,
-			batches,
-			firstItem.Opts.GetProverAddress(),
-			true,
-			ProofTypeTdxAny,
-			requestAt,
-			firstItem.Opts.PacayaOptions().IsNethermindTdxProofAggregationGenerated,
-		)
-		if err != nil {
-			return err
-		}
-
-		// Note: we mark the `IsNethermindTdxProofAggregationGenerated` in the first item with true
-		// to record if it is first time generated
-		firstItem.Opts.PacayaOptions().IsNethermindTdxProofAggregationGenerated = true
-		// Determine which TDX batch proofs to use based on the response proof type
-		if resp.ProofType == ProofTypeAzureTdx {
-			azureTdxBatchProofs = common.Hex2Bytes(resp.Data.Proof.Proof[2:])
-		} else {
-			tdxBatchProofs = common.Hex2Bytes(resp.Data.Proof.Proof[2:])
-		}
-
-		return nil
-	})
-	g.Go(func() error {
-		if s.Dummy {
-			log.Debug("Dummy proof producer requested ZK batch proof aggregation", "batchSize", len(items))
-
-			resp, _ := s.DummyProofProducer.RequestBatchProofs(items, zkProofType)
-			batchProofs = resp.BatchProof
-			return nil
-		}
-
-=======
->>>>>>> e9c2ae66
 		resp, err := s.requestBatchProof(
 			ctx,
 			batches,
@@ -364,24 +245,32 @@
 
 		return nil
 	})
+	g.Go(func() error {
+		resp, err := s.requestBatchProof(
+			ctx,
+			batches,
+			firstItem.Opts.GetProverAddress(),
+			true,
+			tdxProofType,
+			requestAt,
+			firstItem.Opts.PacayaOptions().IsTDXProofAggregationGenerated,
+		)
+		if err != nil {
+			return err
+		}
+
+		// Note: we mark the `IsTDXProofAggregationGenerated` in the first item with true
+		// to record if it is first time generated
+		firstItem.Opts.PacayaOptions().IsTDXProofAggregationGenerated = true
+		tdxBatchProofs = common.Hex2Bytes(resp.Data.Proof.Proof[2:])
+
+		return nil
+	})
 	if err := g.Wait(); err != nil {
 		return nil, fmt.Errorf("failed to get batches proofs: %w", err)
 	}
 
 	return &BatchProofs{
-<<<<<<< HEAD
-		ProofResponses:        items,
-		BatchProof:            batchProofs,
-		BatchIDs:              batchIDs,
-		ProofType:             zkProofType,
-		Verifier:              verifier,
-		SgxBatchProof:         sgxBatchProofs,
-		SgxProofVerifier:      s.Verifiers[ProofTypeSgx],
-		TdxBatchProof:         tdxBatchProofs,
-		TdxProofVerifier:      s.Verifiers[ProofTypeTdx],
-		AzureTdxBatchProof:    azureTdxBatchProofs,
-		AzureTdxProofVerifier: s.Verifiers[ProofTypeAzureTdx],
-=======
 		ProofResponses: items,
 		BatchProof:     batchProofs,
 		BatchIDs:       batchIDs,
@@ -391,7 +280,10 @@
 		SgxProofType:     sgxProofType,
 		SgxBatchProof:    sgxBatchProofs,
 		SgxProofVerifier: s.Verifiers[sgxProofType],
->>>>>>> e9c2ae66
+
+		TdxProofType:     tdxProofType,
+		TdxBatchProof:    tdxBatchProofs,
+		TdxProofVerifier: s.Verifiers[tdxProofType],
 	}, nil
 }
 
@@ -408,7 +300,6 @@
 	ctx, cancel := rpc.CtxWithTimeoutOrDefault(ctx, s.RaikoRequestTimeout)
 	defer cancel()
 
-<<<<<<< HEAD
 	var endpoints []string
 	switch proofType {
 	case ProofTypeSgx, ProofTypeSgxAny:
@@ -423,11 +314,6 @@
 		endpoints = append(endpoints, s.RaikoZKVMHostEndpoint)
 	default:
 		return nil, fmt.Errorf("unexpected proof type: %s", proofType)
-=======
-	endpoint := s.RaikoZKVMHostEndpoint
-	if proofType == ProofTypeSgxGeth || proofType == ProofTypeSgx || proofType == ProofTypeSgxAny {
-		endpoint = s.RaikoSGXHostEndpoint
->>>>>>> e9c2ae66
 	}
 
 	var errs []error
