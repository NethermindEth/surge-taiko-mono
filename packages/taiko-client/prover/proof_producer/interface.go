package producer

import (
	"math/big"

	"github.com/ethereum/go-ethereum/common"
	"github.com/ethereum/go-ethereum/core/types"
)

// ProofType represents the type of the given proof.
type ProofType string

// ProofType constants.
const (
<<<<<<< HEAD
	ProofTypeSgxGeth  ProofType = "sgxgeth"
	ProofTypeOp       ProofType = "op"
	ProofTypeSgx      ProofType = "sgx"
	ProofTypeSgxAny   ProofType = "sgx_any"
	ProofTypeAzureTdx ProofType = "azure_tdx"
	ProofTypeTdx      ProofType = "tdx"
	ProofTypeTdxAny   ProofType = "tdx_any"
	ProofTypeSgxCPU   ProofType = "native"
	ProofTypeZKR0     ProofType = "risc0"
	ProofTypeZKSP1    ProofType = "sp1"
	ProofTypeZKAny    ProofType = "zk_any"
=======
	ProofTypeOp ProofType = "op"

	ProofTypeSgxGeth ProofType = "sgxgeth"
	ProofTypeSgx     ProofType = "sgx" // sgx reth, to be specific
	ProofTypeSgxAny  ProofType = "sgx_any"

	ProofTypeZKR0  ProofType = "risc0"
	ProofTypeZKSP1 ProofType = "sp1"
	ProofTypeZKAny ProofType = "zk_any"
>>>>>>> e9c2ae66
)

// ProofRequestOptions is an interface that contains all options that need to be passed to a backend proof producer
// service.
type ProofRequestOptions interface {
	IsPacaya() bool
	PacayaOptions() *ProofRequestOptionsPacaya
	GetProverAddress() common.Address
	GetRawBlockHash() common.Hash
}

// ProofRequestOptionsPacaya contains all options that need to be passed to a backend proof producer service.
type ProofRequestOptionsPacaya struct {
	BatchID       *big.Int
	Headers       []*types.Header
	ProverAddress common.Address
	EventL1Hash   common.Hash

	// the following 2 fields are unused but left to avoid breaking changes
	IsGethProofGenerated            bool
	IsGethProofAggregationGenerated bool

	IsSGXProofGenerated            bool
	IsSGXProofAggregationGenerated bool

<<<<<<< HEAD
	IsNethermindTdxProofGenerated            bool
	IsNethermindTdxProofAggregationGenerated bool

	IsNethermindAzureTdxProofGenerated            bool
	IsNethermindAzureTdxProofAggregationGenerated bool

	IsRethZKProofGenerated            bool
	IsRethZKProofAggregationGenerated bool
=======
	IsZKProofGenerated            bool
	IsZKProofAggregationGenerated bool
>>>>>>> e9c2ae66
}

// IsPacaya implemenwts the ProofRequestOptions interface.
func (o *ProofRequestOptionsPacaya) IsPacaya() bool {
	return true
}

// PacayaOptions implements the ProofRequestOptions interface.
func (o *ProofRequestOptionsPacaya) PacayaOptions() *ProofRequestOptionsPacaya {
	return o
}

// GetProverAddress implements the ProofRequestOptions interface.
func (o *ProofRequestOptionsPacaya) GetProverAddress() common.Address {
	return o.ProverAddress
}

// GetRawBlockHash implements the ProofRequestOptions interface.
func (o *ProofRequestOptionsPacaya) GetRawBlockHash() common.Hash {
	return o.EventL1Hash
}<|MERGE_RESOLUTION|>--- conflicted
+++ resolved
@@ -12,19 +12,6 @@
 
 // ProofType constants.
 const (
-<<<<<<< HEAD
-	ProofTypeSgxGeth  ProofType = "sgxgeth"
-	ProofTypeOp       ProofType = "op"
-	ProofTypeSgx      ProofType = "sgx"
-	ProofTypeSgxAny   ProofType = "sgx_any"
-	ProofTypeAzureTdx ProofType = "azure_tdx"
-	ProofTypeTdx      ProofType = "tdx"
-	ProofTypeTdxAny   ProofType = "tdx_any"
-	ProofTypeSgxCPU   ProofType = "native"
-	ProofTypeZKR0     ProofType = "risc0"
-	ProofTypeZKSP1    ProofType = "sp1"
-	ProofTypeZKAny    ProofType = "zk_any"
-=======
 	ProofTypeOp ProofType = "op"
 
 	ProofTypeSgxGeth ProofType = "sgxgeth"
@@ -34,7 +21,10 @@
 	ProofTypeZKR0  ProofType = "risc0"
 	ProofTypeZKSP1 ProofType = "sp1"
 	ProofTypeZKAny ProofType = "zk_any"
->>>>>>> e9c2ae66
+
+	ProofTypeTdx      ProofType = "tdx"
+	ProofTypeAzureTdx ProofType = "azure_tdx"
+	ProofTypeTdxAny   ProofType = "tdx_any"
 )
 
 // ProofRequestOptions is an interface that contains all options that need to be passed to a backend proof producer
@@ -60,19 +50,11 @@
 	IsSGXProofGenerated            bool
 	IsSGXProofAggregationGenerated bool
 
-<<<<<<< HEAD
-	IsNethermindTdxProofGenerated            bool
-	IsNethermindTdxProofAggregationGenerated bool
+	IsTDXProofGenerated            bool
+	IsTDXProofAggregationGenerated bool
 
-	IsNethermindAzureTdxProofGenerated            bool
-	IsNethermindAzureTdxProofAggregationGenerated bool
-
-	IsRethZKProofGenerated            bool
-	IsRethZKProofAggregationGenerated bool
-=======
 	IsZKProofGenerated            bool
 	IsZKProofAggregationGenerated bool
->>>>>>> e9c2ae66
 }
 
 // IsPacaya implemenwts the ProofRequestOptions interface.
