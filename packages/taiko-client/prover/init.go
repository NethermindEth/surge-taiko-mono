--- conflicted
+++ resolved
@@ -93,18 +93,12 @@
 		proofProducer producer.ProofProducer
 
 		// Proof verifiers addresses.
-<<<<<<< HEAD
-		sgxVerifierAddress      common.Address
+		sgxRethVerifierAddress  common.Address
+		sgxGethVerifierAddress  common.Address
 		tdxVerifierAddress      common.Address
 		azureTdxVerifierAddress common.Address
 		risc0VerifierAddress    common.Address
 		sp1VerifierAddress      common.Address
-=======
-		sgxGethVerifierAddress common.Address
-		sgxRethVerifierAddress common.Address
-		risc0VerifierAddress   common.Address
-		sp1VerifierAddress     common.Address
->>>>>>> e9c2ae66
 
 		// All activated proof types in protocol.
 		proofTypes = make([]producer.ProofType, 0, proofSubmitter.MaxNumSupportedProofTypes)
@@ -129,7 +123,6 @@
 		verifiers[producer.ProofTypeSgx] = sgxRethVerifierAddress
 	}
 
-<<<<<<< HEAD
 	// Get the required TDX verifier
 	if tdxVerifierAddress, err = p.rpc.GetTDXVerifierPacaya(&bind.CallOpts{Context: p.ctx}); err != nil {
 		return fmt.Errorf("failed to get tdx verifier: %w", err)
@@ -149,14 +142,7 @@
 	proofTypes = append(proofTypes, producer.ProofTypeAzureTdx)
 	verifiers[producer.ProofTypeAzureTdx] = azureTdxVerifierAddress
 
-	// Initialize the zk verifiers and zkvm proof producers.
-=======
-	if len(verifiers) == 0 {
-		return fmt.Errorf("at least one of the sgx verifiers (sgx geth, sgx reth) must be set")
-	}
-
 	// Initialize the zk verifiers and zkvm proof producers
->>>>>>> e9c2ae66
 	if risc0VerifierAddress, err = p.rpc.GetRISC0VerifierPacaya(&bind.CallOpts{Context: p.ctx}); err != nil {
 		return fmt.Errorf("failed to get risc0 verifier: %w", err)
 	}
@@ -172,12 +158,16 @@
 		verifiers[producer.ProofTypeZKSP1] = sp1VerifierAddress
 	}
 
+	// Initialize the zk verifiers and zkvm proof producers.
+	if len(verifiers) == 0 {
+		return fmt.Errorf("at least one of the sgx verifiers (sgx geth, sgx reth) must be set")
+	}
+
 	if verifiers[producer.ProofTypeZKR0] == rpc.ZeroAddress && verifiers[producer.ProofTypeZKSP1] == rpc.ZeroAddress {
 		return fmt.Errorf("at least one of the zk verifiers (risc0, sp1) must be set")
 	}
 
 	proofProducer = &producer.ComposeProofProducer{
-<<<<<<< HEAD
 		Verifiers:                 verifiers,
 		RaikoSGXHostEndpoint:      p.cfg.RaikoSGXHostEndpoint,
 		RaikoTDXHostEndpoint:      p.cfg.RaikoTDXHostEndpoint,
@@ -185,16 +175,7 @@
 		RaikoZKVMHostEndpoint:     p.cfg.RaikoZKVMHostEndpoint,
 		JWT:                       p.cfg.RaikoJWT,
 		RaikoRequestTimeout:       p.cfg.RaikoRequestTimeout,
-		ProofType:                 producer.ProofTypeZKAny,
 		Dummy:                     p.cfg.Dummy,
-=======
-		Verifiers:             verifiers,
-		RaikoSGXHostEndpoint:  p.cfg.RaikoSGXHostEndpoint,  // used for sgx geth + sgx reth
-		RaikoZKVMHostEndpoint: p.cfg.RaikoZKVMHostEndpoint, // used for risc0 + sp1
-		JWT:                   p.cfg.RaikoJWT,
-		RaikoRequestTimeout:   p.cfg.RaikoRequestTimeout,
-		Dummy:                 p.cfg.Dummy,
->>>>>>> e9c2ae66
 	}
 
 	log.Info("Initialize prover", "proofProducer", proofProducer)
@@ -205,17 +186,7 @@
 	// We deliberately handle only known proof types and catch others in default case
 	for _, proofType := range proofTypes {
 		switch proofType {
-<<<<<<< HEAD
-		case producer.ProofTypeOp, producer.ProofTypeSgx:
-			proofBuffers[proofType] = producer.NewProofBuffer(p.cfg.SGXProofBufferSize)
-		case producer.ProofTypeTdx:
-			proofBuffers[proofType] = producer.NewProofBuffer(p.cfg.TDXProofBufferSize)
-		case producer.ProofTypeAzureTdx:
-			proofBuffers[proofType] = producer.NewProofBuffer(p.cfg.AzureTDXProofBufferSize)
-		case producer.ProofTypeZKR0, producer.ProofTypeZKSP1:
-=======
 		case producer.ProofTypeZKR0, producer.ProofTypeZKSP1: // only for risc0 + sp1 by design
->>>>>>> e9c2ae66
 			proofBuffers[proofType] = producer.NewProofBuffer(p.cfg.ZKVMProofBufferSize)
 		default:
 			return fmt.Errorf("unexpected proof type: %s", proofType)
