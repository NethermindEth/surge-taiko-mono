--- conflicted
+++ resolved
@@ -22,7 +22,7 @@
 
 var (
 	MaxNumSupportedZkTypes    = 2
-	MaxNumSupportedProofTypes = 3
+	MaxNumSupportedProofTypes = 6
 )
 
 // ProofSubmitterPacaya is responsible requesting proofs for the given L2
@@ -324,11 +324,7 @@
 	// nolint:exhaustive
 	// We deliberately handle only known proof types and catch others in default case
 	switch proofType {
-<<<<<<< HEAD
-	case proofProducer.ProofTypeSgx, proofProducer.ProofTypeTdx, proofProducer.ProofTypeAzureTdx, proofProducer.ProofTypeZKR0, proofProducer.ProofTypeZKSP1:
-=======
 	case proofProducer.ProofTypeZKR0, proofProducer.ProofTypeZKSP1: // only check for risc0 + sp1 by design
->>>>>>> e9c2ae66
 		producer = s.proofProducer
 	default:
 		return fmt.Errorf("unknown proof type: %s", proofType)
