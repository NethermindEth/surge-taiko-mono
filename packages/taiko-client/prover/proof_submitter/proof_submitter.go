package submitter

import (
	"context"
	"errors"
	"fmt"
	"math/big"
	"time"

	"github.com/cenkalti/backoff/v4"
	"github.com/ethereum-optimism/optimism/op-service/txmgr"
	"github.com/ethereum/go-ethereum/common"
	"github.com/ethereum/go-ethereum/log"

	"github.com/taikoxyz/taiko-mono/packages/taiko-client/bindings/metadata"
	"github.com/taikoxyz/taiko-mono/packages/taiko-client/internal/metrics"
	"github.com/taikoxyz/taiko-mono/packages/taiko-client/pkg/rpc"
	validator "github.com/taikoxyz/taiko-mono/packages/taiko-client/prover/anchor_tx_validator"
	proofProducer "github.com/taikoxyz/taiko-mono/packages/taiko-client/prover/proof_producer"
	"github.com/taikoxyz/taiko-mono/packages/taiko-client/prover/proof_submitter/transaction"
)

var (
	MaxNumSupportedZkTypes    = 2
	MaxNumSupportedProofTypes = 3
)

// ProofSubmitterPacaya is responsible requesting proofs for the given L2
// blocks, and submitting the generated proofs to the TaikoInbox smart contract.
type ProofSubmitterPacaya struct {
	rpc           *rpc.Client
	proofProducer proofProducer.ProofProducer
	// Channels
	batchResultCh          chan *proofProducer.BatchProofs
	batchAggregationNotify chan proofProducer.ProofType
	proofSubmissionCh      chan *proofProducer.ProofRequestBody
	// Utilities
	anchorValidator *validator.AnchorTxValidator
	txBuilder       *transaction.ProveBatchesTxBuilder
	sender          *transaction.Sender
	// Addresses
	proverAddress      common.Address
	proverSetAddress   common.Address
	taikoAnchorAddress common.Address
	// Batch proof related
	proofBuffers map[proofProducer.ProofType]*proofProducer.ProofBuffer
	// Intervals
	forceBatchProvingInterval time.Duration
	proofPollingInterval      time.Duration
}

// SenderOptions is the options for the transaction sender.
type SenderOptions struct {
	RPCClient        *rpc.Client
	Txmgr            txmgr.TxManager
	PrivateTxmgr     txmgr.TxManager
	ProverSetAddress common.Address
	GasLimit         uint64
}

// NewProofSubmitter creates a new ProofSubmitter instance.
func NewProofSubmitterPacaya(
	proofProducer proofProducer.ProofProducer,
	batchResultCh chan *proofProducer.BatchProofs,
	batchAggregationNotify chan proofProducer.ProofType,
	proofSubmissionCh chan *proofProducer.ProofRequestBody,
	taikoAnchorAddress common.Address,
	senderOpts *SenderOptions,
	builder *transaction.ProveBatchesTxBuilder,
	proofBuffers map[proofProducer.ProofType]*proofProducer.ProofBuffer,
	forceBatchProvingInterval time.Duration,
	proofPollingInterval time.Duration,
) (*ProofSubmitterPacaya, error) {
	anchorValidator, err := validator.New(taikoAnchorAddress, senderOpts.RPCClient.L2.ChainID, senderOpts.RPCClient)
	if err != nil {
		return nil, err
	}

	return &ProofSubmitterPacaya{
		rpc:                    senderOpts.RPCClient,
		proofProducer:          proofProducer,
		batchResultCh:          batchResultCh,
		batchAggregationNotify: batchAggregationNotify,
		proofSubmissionCh:      proofSubmissionCh,
		anchorValidator:        anchorValidator,
		txBuilder:              builder,
		sender: transaction.NewSender(
			senderOpts.RPCClient,
			senderOpts.Txmgr,
			senderOpts.PrivateTxmgr,
			senderOpts.ProverSetAddress,
			senderOpts.GasLimit,
		),
		proverAddress:             senderOpts.Txmgr.From(),
		proverSetAddress:          senderOpts.ProverSetAddress,
		taikoAnchorAddress:        taikoAnchorAddress,
		proofBuffers:              proofBuffers,
		forceBatchProvingInterval: forceBatchProvingInterval,
		proofPollingInterval:      proofPollingInterval,
	}, nil
}

// RequestProof requests proof for the given Taiko batch.
func (s *ProofSubmitterPacaya) RequestProof(ctx context.Context, meta metadata.TaikoProposalMetaData) error {
	var (
		blockNums = make([]*big.Int, len(meta.Pacaya().GetBlocks()))
	)
	// Wait for the last block to be inserted at first.
	_, err := s.rpc.WaitL2Header(ctx, new(big.Int).SetUint64(meta.Pacaya().GetLastBlockID()))
	if err != nil {
		return fmt.Errorf("failed to wait for L2 Header, blockID: %d, error: %w", meta.Pacaya().GetLastBlockID(), err)
	}

	// Fetch all blocks headers for the given batch.
	for i := 0; i < len(meta.Pacaya().GetBlocks()); i++ {
		// Calculate the block number for the current index in the batch.
		// The formula starts from the last block ID and iterates backward to the first block ID in the batch.
		blockNums[i] = new(big.Int).SetUint64(
			meta.Pacaya().GetLastBlockID() - uint64(len(meta.Pacaya().GetBlocks())) + uint64(i) + 1,
		)
	}

	// Batch fetch all block headers.
	headers, err := s.rpc.L2.BatchHeadersByNumbers(ctx, blockNums)
	if err != nil {
		return fmt.Errorf("failed to get batch headers, error: %w", err)
	}

	// Request proof.
	var (
		opts = &proofProducer.ProofRequestOptionsPacaya{
			BatchID:       meta.Pacaya().GetBatchID(),
			ProverAddress: s.proverAddress,
			EventL1Hash:   meta.GetRawBlockHash(),
			Headers:       headers,
		}
		startAt       = time.Now()
		proofResponse *proofProducer.ProofResponse
	)

	// If the prover set address is provided, we use that address as the prover on chain.
	if s.proverSetAddress != rpc.ZeroAddress {
		opts.ProverAddress = s.proverSetAddress
	}

	// Send the generated proof.
	if err := backoff.Retry(
		func() error {
			if ctx.Err() != nil {
				log.Error("Failed to request proof, context is canceled", "batchID", opts.BatchID, "error", ctx.Err())
				return nil
			}
			// Check if there is a need to generate proof, if the proof is already submitted and valid, skip
			// the proof submission.
			proofStatus, err := rpc.GetBatchProofStatus(ctx, s.rpc, meta.Pacaya().GetBatchID())
			if err != nil {
				return err
			}
			if proofStatus.IsSubmitted && !proofStatus.Invalid {
				log.Info(
					"A valid proof has been submitted, skip requesting proof",
					"batchID", meta.Pacaya().GetBatchID(),
					"parent", proofStatus.ParentHeader.Hash(),
				)
				return nil
			}

			if proofResponse, err = s.proofProducer.RequestProof(
				ctx,
				opts,
				meta.Pacaya().GetBatchID(),
				meta,
				startAt,
			); err != nil {
				if errors.Is(err, proofProducer.ErrZkAnyNotDrawn) {
					// If zk proof is not drawn
					log.Debug("ZK proof was not chosen for some reason, check raiko host", "batchID", opts.BatchID)
				}
<<<<<<< HEAD
				log.Debug("Failed to request SGX + TDX + ZK proofs, retrying", "batchID", opts.BatchID, "error", err)
				return fmt.Errorf("failed to request sgx + tdx + zk proofs, error: %w", err)
=======
				log.Debug(
					"SGX + ZK proofs request still pending, will retry",
					"batchID", opts.BatchID,
					"retry_reason", err,
				)
				return fmt.Errorf("failed to request sgx + zk proofs, error: %w", err)
>>>>>>> 474093fa
			}

			// Try to add the proof to the buffer.
			proofBuffer, exist := s.proofBuffers[proofResponse.ProofType]
			if !exist {
				return fmt.Errorf("get unexpected proof type from raiko %s", proofResponse.ProofType)
			}
			bufferSize, err := proofBuffer.Write(proofResponse)
			if err != nil {
				return fmt.Errorf(
					"failed to add proof into buffer (id: %d) (current buffer size: %d): %w",
					meta.Pacaya().GetBatchID(),
					bufferSize,
					err,
				)
			}
			log.Info(
				"Proof generated (SGX + TDX + ZK)",
				"batchID", meta.Pacaya().GetBatchID(),
				"bufferSize", bufferSize,
				"maxBufferSize", proofBuffer.MaxLength,
				"zkProofType", proofResponse.ProofType,
				"bufferIsAggregating", proofBuffer.IsAggregating(),
				"bufferFirstItemAt", proofBuffer.FirstItemAt(),
			)
			// Try to aggregate the proofs in the buffer.
			s.TryAggregate(proofBuffer, proofResponse.ProofType)

			metrics.ProverQueuedProofCounter.Add(1)
			return nil
		},
		backoff.WithContext(backoff.NewConstantBackOff(s.proofPollingInterval), ctx),
	); err != nil {
		if !errors.Is(err, proofProducer.ErrZkAnyNotDrawn) &&
			!errors.Is(err, proofProducer.ErrProofInProgress) &&
			!errors.Is(err, proofProducer.ErrRetry) {
			log.Error("Failed to request a Pacaya proof", "batchID", meta.Pacaya().GetBatchID(), "error", err)
		} else {
			log.Debug("Expected Pacaya proof generation error", "error", err, "batchID", meta.Pacaya().GetBatchID())
		}
		return err
	}

	return nil
}

// TryAggregate tries to aggregate the proofs in the buffer, if the buffer is full,
// or the forced aggregation interval has passed.
func (s *ProofSubmitterPacaya) TryAggregate(buffer *proofProducer.ProofBuffer, proofType proofProducer.ProofType) bool {
	if !buffer.IsAggregating() &&
		(uint64(buffer.Len()) >= buffer.MaxLength ||
			(buffer.Len() != 0 && time.Since(buffer.FirstItemAt()) > s.forceBatchProvingInterval)) {
		s.batchAggregationNotify <- proofType
		buffer.MarkAggregating()

		return true
	}

	return false
}

// BatchSubmitProofs implements the Submitter interface to submit proof aggregation.
func (s *ProofSubmitterPacaya) BatchSubmitProofs(ctx context.Context, batchProof *proofProducer.BatchProofs) error {
	log.Info(
		"Batch submit batches proofs",
		"proof", common.Bytes2Hex(batchProof.BatchProof),
		"size", len(batchProof.ProofResponses),
		"firstID", batchProof.BatchIDs[0],
		"lastID", batchProof.BatchIDs[len(batchProof.BatchIDs)-1],
		"proofType", batchProof.ProofType,
	)
	var (
		latestProvenBlockID = common.Big0
		uint64BatchIDs      []uint64
	)
	if len(batchProof.ProofResponses) == 0 {
		return proofProducer.ErrInvalidLength
	}
	proofBuffer, exist := s.proofBuffers[batchProof.ProofType]
	if !exist {
		return fmt.Errorf("unexpected proof type from raiko to submit: %s", batchProof.ProofType)
	}

	// Check if there is any invalid batch proofs in the aggregation, if so, we ignore them.
	invalidBatchIDs, err := s.validateBatchProofs(ctx, batchProof)
	if err != nil {
		return fmt.Errorf("failed to validate batch proofs: %w", err)
	}
	if len(invalidBatchIDs) > 0 {
		// If there are invalid batches in the aggregation, we ignore these batches.
		log.Warn("Invalid batches in an aggregation, ignore these batches", "batchIDs", invalidBatchIDs)
		proofBuffer.ClearItems(invalidBatchIDs...)
		return ErrInvalidProof
	}

	// Extract all block IDs and the highest block ID in the batches.
	for _, proof := range batchProof.ProofResponses {
		uint64BatchIDs = append(uint64BatchIDs, proof.BatchID.Uint64())
		if new(big.Int).SetUint64(proof.Meta.Pacaya().GetLastBlockID()).Cmp(latestProvenBlockID) > 0 {
			latestProvenBlockID = new(big.Int).SetUint64(proof.Meta.Pacaya().GetLastBlockID())
		}
	}

	// Build the TaikoInbox.proveBatches transaction and send it to the L1 node.
	if err := s.sender.SendBatchProof(
		ctx,
		s.txBuilder.BuildProveBatchesPacaya(batchProof),
		batchProof,
	); err != nil {
		proofBuffer.ClearItems(uint64BatchIDs...)
		// Resend the proof request
		for _, proofResp := range batchProof.ProofResponses {
			s.proofSubmissionCh <- &proofProducer.ProofRequestBody{Meta: proofResp.Meta}
		}
		if err.Error() == transaction.ErrUnretryableSubmission.Error() {
			return nil
		}
		metrics.ProverAggregationSubmissionErrorCounter.Add(1)
		return err
	}

	metrics.ProverSentProofCounter.Add(float64(len(batchProof.BatchIDs)))
	metrics.ProverLatestProvenBlockIDGauge.Set(float64(latestProvenBlockID.Uint64()))

	// Clear the items in the buffer.
	proofBuffer.ClearItems(uint64BatchIDs...)

	return nil
}

// AggregateProofsByType read all data from buffer and aggregate them.
func (s *ProofSubmitterPacaya) AggregateProofsByType(ctx context.Context, proofType proofProducer.ProofType) error {
	proofBuffer, exist := s.proofBuffers[proofType]
	if !exist {
		return fmt.Errorf("failed to get expected proof type: %s", proofType)
	}
	var producer proofProducer.ProofProducer
	// nolint:exhaustive
	// We deliberately handle only known proof types and catch others in default case
	switch proofType {
	case proofProducer.ProofTypeSgx, proofProducer.ProofTypeTdx, proofProducer.ProofTypeZKR0, proofProducer.ProofTypeZKSP1:
		producer = s.proofProducer
	default:
		return fmt.Errorf("unknown proof type: %s", proofType)
	}
	startAt := time.Now()
	buffer, err := proofBuffer.ReadAll()
	if err != nil {
		return fmt.Errorf("failed to read proof from buffer: %w", err)
	}
	// If the buffer is empty, skip the aggregation.
	if len(buffer) == 0 {
		log.Debug("Buffer is empty now, skip aggregating")
		return nil
	}
	if err := backoff.Retry(
		func() error {
			result, err := producer.Aggregate(ctx, buffer, startAt)
			if err != nil {
				if errors.Is(err, proofProducer.ErrProofInProgress) || errors.Is(err, proofProducer.ErrRetry) {
					log.Debug(
						"Aggregating proofs (SGX + TDX + ZK)",
						"status", err,
						"batchSize", len(buffer),
						"firstID", buffer[0].BatchID,
						"lastID", buffer[len(buffer)-1].BatchID,
						"zkProofType", proofType,
					)
				} else {
					log.Error("Failed to request proof aggregation", "err", err)
				}
				return err
			}
			s.batchResultCh <- result
			return nil
		},
		backoff.WithContext(backoff.NewConstantBackOff(s.proofPollingInterval), ctx),
	); err != nil {
		log.Error("Aggregate proof error", "error", err)
		return err
	}
	return nil
}

// validateBatchProofs validates the batch proofs before submitting them to the L1 chain,
// returns the invalid batch IDs.
func (s *ProofSubmitterPacaya) validateBatchProofs(
	ctx context.Context,
	batchProof *proofProducer.BatchProofs,
) ([]uint64, error) {
	var invalidBatchIDs []uint64

	if len(batchProof.ProofResponses) == 0 {
		return nil, proofProducer.ErrInvalidLength
	}

	// Fetch the latest verified block ID.
	batchInfo, err := s.rpc.GetLastVerifiedTransitionPacaya(ctx)
	if err != nil {
		return nil, err
	}
	latestVerifiedID := batchInfo.BatchId

	// Check if any batch in this aggregation is already submitted and valid,
	// if so, we skip this batch.
	for _, proof := range batchProof.ProofResponses {
		// Check if this proof is still needed to be submitted.
		ok, err := s.sender.ValidateProof(ctx, proof, new(big.Int).SetUint64(latestVerifiedID))
		if err != nil {
			return nil, err
		}
		if !ok {
			log.Error("A valid proof for this batch has already been submitted", "batchID", proof.BatchID)
			invalidBatchIDs = append(invalidBatchIDs, proof.BatchID.Uint64())
			continue
		}

		// Validate each block in each batch.
		for _, blockHeader := range proof.Opts.PacayaOptions().Headers {
			// Get the corresponding L2 block.
			block, err := s.rpc.L2.BlockByHash(ctx, blockHeader.Hash())
			if err != nil {
				log.Error(
					"Failed to get L2 block with given hash",
					"batchID", proof.BatchID,
					"blockID", blockHeader.Number,
					"hash", blockHeader.Hash(),
					"error", err,
				)
				invalidBatchIDs = append(invalidBatchIDs, proof.BatchID.Uint64())
				continue
			}

			if block.Transactions().Len() == 0 {
				log.Error(
					"Invalid block without anchor transaction",
					"batchID", proof.BatchID,
					"blockID", block.Number(),
				)
				invalidBatchIDs = append(invalidBatchIDs, proof.BatchID.Uint64())
				continue
			}

			// Validate TaikoAnchor.anchoV3 transaction inside the L2 block.
			anchorTx := block.Transactions()[0]
			if err = s.anchorValidator.ValidateAnchorTx(anchorTx); err != nil {
				log.Error("Invalid anchor transaction", "error", err)
				invalidBatchIDs = append(invalidBatchIDs, proof.BatchID.Uint64())
				continue
			}
		}

		// Check if the proof has already been submitted.
		proofStatus, err := rpc.GetBatchProofStatus(ctx, s.rpc, proof.Meta.Pacaya().GetBatchID())
		if err != nil {
			return nil, err
		}

		if proofStatus.IsSubmitted && !proofStatus.Invalid {
			log.Warn("A valid proof is already submitted", "batch", proof.BatchID)
			invalidBatchIDs = append(invalidBatchIDs, proof.BatchID.Uint64())
		}
	}

	return invalidBatchIDs, nil
}<|MERGE_RESOLUTION|>--- conflicted
+++ resolved
@@ -176,17 +176,12 @@
 					// If zk proof is not drawn
 					log.Debug("ZK proof was not chosen for some reason, check raiko host", "batchID", opts.BatchID)
 				}
-<<<<<<< HEAD
-				log.Debug("Failed to request SGX + TDX + ZK proofs, retrying", "batchID", opts.BatchID, "error", err)
-				return fmt.Errorf("failed to request sgx + tdx + zk proofs, error: %w", err)
-=======
 				log.Debug(
-					"SGX + ZK proofs request still pending, will retry",
+					"SGX + TDX + ZK proofs request still pending, will retry",
 					"batchID", opts.BatchID,
 					"retry_reason", err,
 				)
-				return fmt.Errorf("failed to request sgx + zk proofs, error: %w", err)
->>>>>>> 474093fa
+				return fmt.Errorf("failed to request sgx + tdx + zk proofs, error: %w", err)
 			}
 
 			// Try to add the proof to the buffer.
