--- conflicted
+++ resolved
@@ -18,11 +18,7 @@
 
   l2_geth:
     container_name: l2_geth
-<<<<<<< HEAD
-    image: nethsurge/surge-geth:integration_tests
-=======
     image: nethsurge/taiko-geth:surge
->>>>>>> ab323268
     restart: unless-stopped
     pull_policy: always
     volumes:
