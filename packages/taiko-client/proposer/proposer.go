package proposer

import (
	"context"
	"errors"
	"fmt"
	"math/big"
	"math/rand"
	"sync"
	"time"

	"github.com/ethereum-optimism/optimism/op-service/txmgr"
	"github.com/ethereum/go-ethereum/accounts/abi/bind"
	"github.com/ethereum/go-ethereum/common"
	"github.com/ethereum/go-ethereum/core/types"
	"github.com/ethereum/go-ethereum/crypto"
	"github.com/ethereum/go-ethereum/log"
	"github.com/ethereum/go-ethereum/rlp"
	"github.com/urfave/cli/v2"
	"golang.org/x/sync/errgroup"

	"github.com/taikoxyz/taiko-mono/packages/taiko-client/bindings"
	"github.com/taikoxyz/taiko-mono/packages/taiko-client/bindings/encoding"
	"github.com/taikoxyz/taiko-mono/packages/taiko-client/internal/metrics"
	"github.com/taikoxyz/taiko-mono/packages/taiko-client/internal/utils"
	"github.com/taikoxyz/taiko-mono/packages/taiko-client/pkg/config"
	"github.com/taikoxyz/taiko-mono/packages/taiko-client/pkg/rpc"
	builder "github.com/taikoxyz/taiko-mono/packages/taiko-client/proposer/transaction_builder"
	// "github.com/ethereum/go-ethereum/params"
)

// Proposer keep proposing new transactions from L2 execution engine's tx pool at a fixed interval.
type Proposer struct {
	// configurations
	*Config

	// RPC clients
	rpc *rpc.Client

	// Private keys and account addresses
	proposerAddress common.Address

	proposingTimer *time.Timer

	// Transaction builder
	txBuilder builder.ProposeBlockTransactionBuilder

	// Protocol configurations
	protocolConfigs *bindings.TaikoDataConfig

	chainConfig *config.ChainConfig

	lastProposedAt time.Time
	totalEpochs    uint64

	txmgrSelector *utils.TxMgrSelector

	ctx context.Context
	wg  sync.WaitGroup
}

// InitFromCli initializes the given proposer instance based on the command line flags.
func (p *Proposer) InitFromCli(ctx context.Context, c *cli.Context) error {
	cfg, err := NewConfigFromCliContext(c)
	if err != nil {
		return err
	}

	return p.InitFromConfig(ctx, cfg, nil, nil)
}

// InitFromConfig initializes the proposer instance based on the given configurations.
func (p *Proposer) InitFromConfig(
	ctx context.Context, cfg *Config,
	txMgr *txmgr.SimpleTxManager,
	privateTxMgr *txmgr.SimpleTxManager,
) (err error) {
	p.proposerAddress = crypto.PubkeyToAddress(cfg.L1ProposerPrivKey.PublicKey)
	p.ctx = ctx
	p.Config = cfg
	p.lastProposedAt = time.Now()

	// RPC clients
	if p.rpc, err = rpc.NewClient(p.ctx, cfg.ClientConfig); err != nil {
		return fmt.Errorf("initialize rpc clients error: %w", err)
	}

	// Protocol configs
	p.protocolConfigs = encoding.GetProtocolConfig(p.rpc.L2.ChainID.Uint64())

	log.Info("Protocol configs", "configs", p.protocolConfigs)

	if txMgr == nil {
		if txMgr, err = txmgr.NewSimpleTxManager(
			"proposer",
			log.Root(),
			&metrics.TxMgrMetrics,
			*cfg.TxmgrConfigs,
		); err != nil {
			return err
		}
	}

	if privateTxMgr == nil && cfg.PrivateTxmgrConfigs != nil && len(cfg.PrivateTxmgrConfigs.L1RPCURL) > 0 {
		if privateTxMgr, err = txmgr.NewSimpleTxManager(
			"privateMempoolProposer",
			log.Root(),
			&metrics.TxMgrMetrics,
			*cfg.PrivateTxmgrConfigs,
		); err != nil {
			return err
		}
	}

	p.txmgrSelector = utils.NewTxMgrSelector(txMgr, privateTxMgr, nil)

	chainConfig := config.NewChainConfig(p.protocolConfigs)
	p.chainConfig = chainConfig

	if cfg.BlobAllowed {
		p.txBuilder = builder.NewBlobTransactionBuilder(
			p.rpc,
			p.L1ProposerPrivKey,
			cfg.TaikoL1Address,
			cfg.ProverSetAddress,
			cfg.L2SuggestedFeeRecipient,
			cfg.ProposeBlockTxGasLimit,
			cfg.ExtraData,
			chainConfig,
		)
	} else {
		p.txBuilder = builder.NewCalldataTransactionBuilder(
			p.rpc,
			p.L1ProposerPrivKey,
			cfg.L2SuggestedFeeRecipient,
			cfg.TaikoL1Address,
			cfg.ProverSetAddress,
			cfg.ProposeBlockTxGasLimit,
			cfg.ExtraData,
			chainConfig,
		)
	}

	return nil
}

// Start starts the proposer's main loop.
func (p *Proposer) Start() error {
	p.wg.Add(1)
	go p.eventLoop()
	return nil
}

// eventLoop starts the main loop of Taiko proposer.
func (p *Proposer) eventLoop() {
	defer func() {
		p.proposingTimer.Stop()
		p.wg.Done()
	}()

	for {
		p.updateProposingTicker()

		select {
		case <-p.ctx.Done():
			return
		// proposing interval timer has been reached
		case <-p.proposingTimer.C:
			metrics.ProposerProposeEpochCounter.Add(1)
			p.totalEpochs++

			// Attempt a proposing operation
			if err := p.ProposeOp(p.ctx); err != nil {
				log.Error("Proposing operation error", "error", err)
				continue
			}
		}
	}
}

// Close closes the proposer instance.
func (p *Proposer) Close(_ context.Context) {
	p.wg.Wait()
}

// fetchPoolContent fetches the transaction pool content from L2 execution engine.
func (p *Proposer) fetchPoolContent(filterPoolContent bool) ([]types.Transactions, error) {
	var (
		minTip  = p.MinTip
		startAt = time.Now()
	)
	// If `--epoch.allowZeroInterval` flag is set, allow proposing zero tip transactions once when
	// the total epochs number is divisible by the flag value.
	if p.AllowZeroInterval > 0 && p.totalEpochs%p.AllowZeroInterval == 0 {
		minTip = 0
	}

	// Fetch the pool content.
	preBuiltTxList, err := p.rpc.GetPoolContent(
		p.ctx,
		p.proposerAddress,
		p.protocolConfigs.BlockMaxGasLimit,
		rpc.BlockMaxTxListBytes,
		p.LocalAddresses,
		p.MaxProposedTxListsPerEpoch,
		minTip,
		p.chainConfig,
	)
	if err != nil {
		return nil, fmt.Errorf("failed to fetch transaction pool content: %w", err)
	}

	metrics.ProposerPoolContentFetchTime.Set(time.Since(startAt).Seconds())

	txLists := []types.Transactions{}
	for i, txs := range preBuiltTxList {
		// Filter the pool content if the filterPoolContent flag is set.
		if txs.EstimatedGasUsed < p.MinGasUsed && txs.BytesLength < p.MinTxListBytes && filterPoolContent {
			log.Info(
				"Pool content skipped",
				"index", i,
				"estimatedGasUsed", txs.EstimatedGasUsed,
				"minGasUsed", p.MinGasUsed,
				"bytesLength", txs.BytesLength,
				"minBytesLength", p.MinTxListBytes,
			)
			break
		}
		txLists = append(txLists, txs.TxList)
	}
	// If the pool content is empty and the checkPoolContent flag is not set, return an empty list.
	if !filterPoolContent && len(txLists) == 0 {
		log.Info(
			"Pool content is empty, proposing an empty block",
			"lastProposedAt", p.lastProposedAt,
			"minProposingInternal", p.MinProposingInternal,
		)
		txLists = append(txLists, types.Transactions{})
	}

	// If LocalAddressesOnly is set, filter the transactions by the local addresses.
	if p.LocalAddressesOnly {
		var (
			localTxsLists []types.Transactions
			signer        = types.LatestSignerForChainID(p.rpc.L2.ChainID)
		)
		for _, txs := range txLists {
			var filtered types.Transactions
			for _, tx := range txs {
				sender, err := types.Sender(signer, tx)
				if err != nil {
					return nil, err
				}

				for _, localAddress := range p.LocalAddresses {
					if sender == localAddress {
						filtered = append(filtered, tx)
					}
				}
			}

			if filtered.Len() != 0 {
				localTxsLists = append(localTxsLists, filtered)
			}
		}
		txLists = localTxsLists
	}

	log.Info("Transactions1 lists count", "count", len(txLists))

	var (
		profitableTxLists []types.Transactions
	)
	for _, txs := range txLists {
		profitable, err := p.isProfitable(txs)
		if err != nil {
			log.Error("Failed to check profitability", "error", err)
			continue
		}

		if profitable {
			profitableTxLists = append(profitableTxLists, txs)
		}
	}
	txLists = profitableTxLists

	return txLists, nil
}

// ProposeOp performs a proposing operation, fetching transactions
// from L2 execution engine's tx pool, splitting them by proposing constraints,
// and then proposing them to TaikoL1 contract.
func (p *Proposer) ProposeOp(ctx context.Context) error {
	// Check if it's time to propose unfiltered pool content.
	filterPoolContent := time.Now().Before(p.lastProposedAt.Add(p.MinProposingInternal))

	// Wait until L2 execution engine is synced at first.
	if err := p.rpc.WaitTillL2ExecutionEngineSynced(ctx); err != nil {
		return fmt.Errorf("failed to wait until L2 execution engine synced: %w", err)
	}

	log.Info(
		"Start1 fetching L2 execution engine's transaction pool content",
		"filterPoolContent", filterPoolContent,
		"lastProposedAt", p.lastProposedAt,
	)

	txLists, err := p.fetchPoolContent(filterPoolContent)
	if err != nil {
		return err
	}

<<<<<<< HEAD
	log.Info("ProposeTxLists2 txLists", "count", len(txLists))
	// If the pool content is empty, return.
=======
	// If there are no profitable transactions, return without proposing
>>>>>>> 7f5d3f76
	if len(txLists) == 0 {
		log.Info("No profitable transactions to propose")
		return nil
	}
<<<<<<< HEAD
	log.Info("ProposeTxLists3 txLists", "count", len(txLists))
	// Propose the transactions lists.
=======

	// Propose the profitable transactions lists
>>>>>>> 7f5d3f76
	return p.ProposeTxLists(ctx, txLists)
}

// ProposeTxList proposes the given transactions lists to TaikoL1 smart contract.
func (p *Proposer) ProposeTxLists(ctx context.Context, txLists []types.Transactions) error {

	log.Info("ProposeTxLists txLists", "count", len(txLists))
	// Check if the current L2 chain is after ontake fork.
	state, err := rpc.GetProtocolStateVariables(p.rpc.TaikoL1, &bind.CallOpts{Context: ctx})
	if err != nil {
		return err
	}

	log.Info("GetProtocolStateVariables state", "state", state)
	// If the current L2 chain is before ontake fork, propose the transactions lists one by one.
	if !p.chainConfig.IsOntake(new(big.Int).SetUint64(state.B.NumBlocks)) {
		g, gCtx := errgroup.WithContext(ctx)
		for _, txs := range txLists[:utils.Min(p.MaxProposedTxListsPerEpoch, uint64(len(txLists)))] {
			nonce, err := p.rpc.L1.PendingNonceAt(ctx, p.proposerAddress)
			if err != nil {
				log.Error("Failed to get proposer nonce", "error", err)
				break
			}

			log.Info("Proposer current pending nonce", "nonce", nonce)

			g.Go(func() error {
				if err := p.ProposeTxListLegacy(gCtx, txs); err != nil {
					return err
				}
				p.lastProposedAt = time.Now()
				return nil
			})

			if err := p.rpc.WaitL1NewPendingTransaction(ctx, p.proposerAddress, nonce); err != nil {
				log.Error("Failed to wait for new pending transaction", "error", err)
			}
		}

		return g.Wait()
	}

	// If the current L2 chain is after ontake fork, batch propose all L2 transactions lists.
	if err := p.ProposeTxListOntake(ctx, txLists); err != nil {
		return err
	}
	p.lastProposedAt = time.Now()
	return nil
}

// ProposeTxListLegacy proposes the given transactions list to TaikoL1 smart contract.
func (p *Proposer) ProposeTxListLegacy(
	ctx context.Context,
	txList types.Transactions,
) error {
	txListBytes, err := rlp.EncodeToBytes(txList)
	if err != nil {
		return fmt.Errorf("failed to encode transactions: %w", err)
	}

	compressedTxListBytes, err := utils.Compress(txListBytes)
	if err != nil {
		return err
	}

	proverAddress := p.proposerAddress
	if p.Config.ClientConfig.ProverSetAddress != rpc.ZeroAddress {
		proverAddress = p.Config.ClientConfig.ProverSetAddress
	}

	ok, err := rpc.CheckProverBalance(
		ctx,
		p.rpc,
		proverAddress,
		p.TaikoL1Address,
		p.protocolConfigs.LivenessBond,
	)

	if err != nil {
		log.Warn("Failed to check prover balance", "error", err)
		return err
	}

	if !ok {
		return errors.New("insufficient prover balance")
	}

	txCandidate, err := p.txBuilder.BuildLegacy(
		ctx,
		p.IncludeParentMetaHash,
		compressedTxListBytes,
	)
	if err != nil {
		log.Warn("Failed to build TaikoL1.proposeBlock transaction", "error", encoding.TryParsingCustomError(err))
		return err
	}

	if err := p.sendTx(ctx, txCandidate); err != nil {
		return err
	}

	log.Info("📝 Propose transactions succeeded", "txs", len(txList))

	metrics.ProposerProposedTxListsCounter.Add(1)
	metrics.ProposerProposedTxsCounter.Add(float64(len(txList)))

	return nil
}

// ProposeTxListOntake proposes the given transactions lists to TaikoL1 smart contract.
func (p *Proposer) ProposeTxListOntake(
	ctx context.Context,
	txLists []types.Transactions,
) error {
	var (
		proverAddress     = p.proposerAddress
		txListsBytesArray [][]byte
		txNums            []int
		totalTxs          int
	)
	for _, txs := range txLists {
		txListBytes, err := rlp.EncodeToBytes(txs)
		if err != nil {
			return fmt.Errorf("failed to encode transactions: %w", err)
		}

		compressedTxListBytes, err := utils.Compress(txListBytes)
		if err != nil {
			return err
		}

		txListsBytesArray = append(txListsBytesArray, compressedTxListBytes)
		txNums = append(txNums, len(txs))
		totalTxs += len(txs)
	}

	if p.Config.ClientConfig.ProverSetAddress != rpc.ZeroAddress {
		proverAddress = p.Config.ClientConfig.ProverSetAddress
	}

	ok, err := rpc.CheckProverBalance(
		ctx,
		p.rpc,
		proverAddress,
		p.TaikoL1Address,
		new(big.Int).Mul(p.protocolConfigs.LivenessBond, new(big.Int).SetUint64(uint64(len(txLists)))),
	)

	if err != nil {
		log.Warn("Failed to check prover balance", "error", err)
		return err
	}

	if !ok {
		return errors.New("insufficient prover balance")
	}

	txCandidate, err := p.txBuilder.BuildOntake(ctx, txListsBytesArray)
	if err != nil {
		log.Warn("Failed to build TaikoL1.proposeBlocksV2 transaction", "error", encoding.TryParsingCustomError(err))
		return err
	}

	if err := p.sendTx(ctx, txCandidate); err != nil {
		return err
	}

	log.Info("📝 Batch propose transactions succeeded", "txs", txNums)

	metrics.ProposerProposedTxListsCounter.Add(float64(len(txLists)))
	metrics.ProposerProposedTxsCounter.Add(float64(totalTxs))

	return nil
}

// updateProposingTicker updates the internal proposing timer.
func (p *Proposer) updateProposingTicker() {
	if p.proposingTimer != nil {
		p.proposingTimer.Stop()
	}

	var duration time.Duration
	if p.ProposeInterval != 0 {
		duration = p.ProposeInterval
	} else {
		// Random number between 12 - 120
		randomSeconds := rand.Intn(120-11) + 12 // nolint: gosec
		duration = time.Duration(randomSeconds) * time.Second
	}

	p.proposingTimer = time.NewTimer(duration)
}

// sendTx is the internal function to send a transaction with a selected tx manager.
func (p *Proposer) sendTx(ctx context.Context, txCandidate *txmgr.TxCandidate) error {
	txMgr, isPrivate := p.txmgrSelector.Select()
	receipt, err := txMgr.Send(ctx, *txCandidate)
	if err != nil {
		log.Warn(
			"Failed to send TaikoL1.proposeBlock / TaikoL1.proposeBlocksV2 transaction by tx manager",
			"isPrivateMempool", isPrivate,
			"error", encoding.TryParsingCustomError(err),
		)
		if isPrivate {
			p.txmgrSelector.RecordPrivateTxMgrFailed()
		}
		return err
	}

	if receipt.Status != types.ReceiptStatusSuccessful {
		return fmt.Errorf("failed to propose block: %s", receipt.TxHash.Hex())
	}
	return nil
}

// Name returns the application name.
func (p *Proposer) Name() string {
	return "proposer"
}

// isProfitable checks if a transaction list is profitable to propose

// Profitability is determined by comparing the revenue from transaction fees
// to the costs of proposing and proving the block. Specifically:

func (p *Proposer) isProfitable(txList types.Transactions) (bool, error) {
	totalTransactionFees := new(big.Int)
	totalGasConsumed := uint64(0)

	for _, tx := range txList {
		// TODO: Not sure if this is the best approach here.
		// Maybe txList.EstimatedGasUsed is useful? Maybe we need to calculate it ourselves?
		gasConsumed := tx.Gas()
		priorityGasPrice, err := p.getPriorityGasPrice(tx)
		if err != nil {
			return false, err
		}

		transactionFees := new(big.Int).Mul(new(big.Int).SetUint64(gasConsumed), priorityGasPrice)
		totalGasConsumed += gasConsumed

		totalTransactionFees.Add(totalTransactionFees, transactionFees)
	}

	costs, err := p.estimateTotalCosts(totalGasConsumed)
	if err != nil {
		return false, err
	}

	return totalTransactionFees.Cmp(costs) > 0, nil
}

func (p *Proposer) getPriorityGasPrice(tx *types.Transaction) (*big.Int, error) {
	baseFee, err := p.rpc.L2.SuggestGasPrice(p.ctx)
	if err != nil {
		return nil, err
	}
	return new(big.Int).Sub(tx.GasPrice(), baseFee), nil
}

func adjustForPriceFluctuation(gasPrice *big.Int, percentage uint64) *big.Int {
	temp := new(big.Int).Mul(gasPrice, new(big.Int).SetUint64(uint64(100)+percentage))
	return new(big.Int).Div(temp, big.NewInt(100))
}

// Total Costs =
// (gas needed for block proposal + gas needed for proof verification ) *
// (gas price on L1 + 50% for price fluctuation) +
//
//	off chain proving costs (estimated with a margin for the provers' revenue)
func (p *Proposer) estimateTotalCosts(gasUsed uint64) (*big.Int, error) {
	totalL1GasNeeded := new(big.Int).Add(
		new(big.Int).SetUint64(p.GasNeededForProposingBlock),
		new(big.Int).SetUint64(p.GasNeededForProvingBlock),
	)

	l1GasPrice, err := p.rpc.L1.SuggestGasPrice(p.ctx)
	if err != nil {
		return nil, err
	}
	adjustedL1GasPrice := adjustForPriceFluctuation(l1GasPrice, p.PriceFluctuationModifier)
	l1Costs := new(big.Int).Mul(totalL1GasNeeded, adjustedL1GasPrice)

	totalCosts := new(big.Int).Add(l1Costs, p.OffChainCosts)

	return totalCosts, nil
}<|MERGE_RESOLUTION|>--- conflicted
+++ resolved
@@ -310,23 +310,13 @@
 		return err
 	}
 
-<<<<<<< HEAD
-	log.Info("ProposeTxLists2 txLists", "count", len(txLists))
-	// If the pool content is empty, return.
-=======
 	// If there are no profitable transactions, return without proposing
->>>>>>> 7f5d3f76
 	if len(txLists) == 0 {
 		log.Info("No profitable transactions to propose")
 		return nil
 	}
-<<<<<<< HEAD
-	log.Info("ProposeTxLists3 txLists", "count", len(txLists))
-	// Propose the transactions lists.
-=======
 
 	// Propose the profitable transactions lists
->>>>>>> 7f5d3f76
 	return p.ProposeTxLists(ctx, txLists)
 }
 
