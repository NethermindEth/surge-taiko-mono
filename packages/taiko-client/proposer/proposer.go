package proposer

import (
	"context"
	"crypto/sha256"
	"errors"
	"fmt"
	"math/big"
	"math/rand"
	"sync"
	"time"

	"github.com/ethereum-optimism/optimism/op-service/eth"
	"github.com/ethereum-optimism/optimism/op-service/txmgr"
	"github.com/ethereum/go-ethereum"
	"github.com/ethereum/go-ethereum/accounts/abi/bind"
	"github.com/ethereum/go-ethereum/common"
	"github.com/ethereum/go-ethereum/core/types"
	"github.com/ethereum/go-ethereum/crypto"
	"github.com/ethereum/go-ethereum/crypto/kzg4844"
	"github.com/ethereum/go-ethereum/log"
	"github.com/ethereum/go-ethereum/rlp"
	"github.com/urfave/cli/v2"
	"golang.org/x/sync/errgroup"

	"github.com/taikoxyz/taiko-mono/packages/taiko-client/bindings"
	"github.com/taikoxyz/taiko-mono/packages/taiko-client/bindings/encoding"
	"github.com/taikoxyz/taiko-mono/packages/taiko-client/internal/metrics"
	"github.com/taikoxyz/taiko-mono/packages/taiko-client/internal/utils"
	"github.com/taikoxyz/taiko-mono/packages/taiko-client/pkg/config"
	"github.com/taikoxyz/taiko-mono/packages/taiko-client/pkg/rpc"
	builder "github.com/taikoxyz/taiko-mono/packages/taiko-client/proposer/transaction_builder"
)

// Proposer keep proposing new transactions from L2 execution engine's tx pool at a fixed interval.
type Proposer struct {
	// configurations
	*Config

	// RPC clients
	rpc *rpc.Client

	// Private keys and account addresses
	proposerAddress common.Address

	proposingTimer *time.Timer

	// Transaction builders
	txCallDataBuilder builder.ProposeBlockTransactionBuilder
	txBlobBuilder     builder.ProposeBlockTransactionBuilder
	defaultTxBuilder  builder.ProposeBlockTransactionBuilder

	// Protocol configurations
	protocolConfigs *bindings.TaikoDataConfig

	chainConfig *config.ChainConfig

	lastProposedAt time.Time
	totalEpochs    uint64

	txmgrSelector *utils.TxMgrSelector

	ctx context.Context
	wg  sync.WaitGroup

	checkProfitability bool

	allowEmptyBlocks bool
	initDone         bool
}

// InitFromCli initializes the given proposer instance based on the command line flags.
func (p *Proposer) InitFromCli(ctx context.Context, c *cli.Context) error {
	cfg, err := NewConfigFromCliContext(c)
	if err != nil {
		return err
	}

	return p.InitFromConfig(ctx, cfg, nil, nil)
}

// InitFromConfig initializes the proposer instance based on the given configurations.
func (p *Proposer) InitFromConfig(
	ctx context.Context, cfg *Config,
	txMgr *txmgr.SimpleTxManager,
	privateTxMgr *txmgr.SimpleTxManager,
) (err error) {
	p.proposerAddress = crypto.PubkeyToAddress(cfg.L1ProposerPrivKey.PublicKey)
	p.ctx = ctx
	p.Config = cfg
	p.lastProposedAt = time.Now()
	p.checkProfitability = cfg.CheckProfitability
	p.allowEmptyBlocks = cfg.AllowEmptyBlocks
	p.initDone = false

	// RPC clients
	if p.rpc, err = rpc.NewClient(p.ctx, cfg.ClientConfig); err != nil {
		return fmt.Errorf("initialize rpc clients error: %w", err)
	}

	// Protocol configs
	p.protocolConfigs = encoding.GetProtocolConfig(p.rpc.L2.ChainID.Uint64())

	log.Info("Protocol configs", "configs", p.protocolConfigs)

	if txMgr == nil {
		if txMgr, err = txmgr.NewSimpleTxManager(
			"proposer",
			log.Root(),
			&metrics.TxMgrMetrics,
			*cfg.TxmgrConfigs,
		); err != nil {
			return err
		}
	}

	if privateTxMgr == nil && cfg.PrivateTxmgrConfigs != nil && len(cfg.PrivateTxmgrConfigs.L1RPCURL) > 0 {
		if privateTxMgr, err = txmgr.NewSimpleTxManager(
			"privateMempoolProposer",
			log.Root(),
			&metrics.TxMgrMetrics,
			*cfg.PrivateTxmgrConfigs,
		); err != nil {
			return err
		}
	}

	p.txmgrSelector = utils.NewTxMgrSelector(txMgr, privateTxMgr, nil)

	chainConfig := config.NewChainConfig(p.protocolConfigs)
	p.chainConfig = chainConfig

	p.txCallDataBuilder = builder.NewCalldataTransactionBuilder(
		p.rpc,
		p.L1ProposerPrivKey,
		cfg.L2SuggestedFeeRecipient,
		cfg.TaikoL1Address,
		cfg.ProverSetAddress,
		cfg.ProposeBlockTxGasLimit,
		cfg.ExtraData,
		chainConfig,
	)
	if cfg.BlobAllowed {
		p.txBlobBuilder = builder.NewBlobTransactionBuilder(
			p.rpc,
			p.L1ProposerPrivKey,
			cfg.TaikoL1Address,
			cfg.ProverSetAddress,
			cfg.L2SuggestedFeeRecipient,
			cfg.ProposeBlockTxGasLimit,
			cfg.ExtraData,
			chainConfig,
		)
		p.defaultTxBuilder = p.txBlobBuilder
	} else {
		p.txBlobBuilder = nil
		p.defaultTxBuilder = p.txCallDataBuilder
	}

	return nil
}

// Start starts the proposer's main loop.
func (p *Proposer) Start() error {
	p.wg.Add(1)
	go p.eventLoop()
	return nil
}

// eventLoop starts the main loop of Taiko proposer.
func (p *Proposer) eventLoop() {
	defer func() {
		p.proposingTimer.Stop()
		p.wg.Done()
	}()

	for {
		p.updateProposingTicker()

		select {
		case <-p.ctx.Done():
			return
		// proposing interval timer has been reached
		case <-p.proposingTimer.C:
			metrics.ProposerProposeEpochCounter.Add(1)
			p.totalEpochs++

			// Attempt a proposing operation
			if err := p.ProposeOp(p.ctx); err != nil {
				log.Error("Proposing operation error", "error", err)
				continue
			}
		}
	}
}

// Close closes the proposer instance.
func (p *Proposer) Close(_ context.Context) {
	p.wg.Wait()
}

// fetchPoolContent fetches the transaction pool content from L2 execution engine.
func (p *Proposer) fetchPoolContent(filterPoolContent bool) ([]types.Transactions, error) {
	log.Debug("fetchPoolContent")
	var (
		minTip  = p.MinTip
		startAt = time.Now()
	)
	// If `--epoch.allowZeroInterval` flag is set, allow proposing zero tip transactions once when
	// the total epochs number is divisible by the flag value.
	if p.AllowZeroInterval > 0 && p.totalEpochs%p.AllowZeroInterval == 0 {
		minTip = 0
	}

	// Fetch the pool content.
	preBuiltTxList, err := p.rpc.GetPoolContent(
		p.ctx,
		p.proposerAddress,
		p.protocolConfigs.BlockMaxGasLimit,
		rpc.BlockMaxTxListBytes,
		p.LocalAddresses,
		p.MaxProposedTxListsPerEpoch,
		minTip,
		p.chainConfig,
	)
	if err != nil {
		return nil, fmt.Errorf("failed to fetch transaction pool content from rpc: %w", err)
	}

	metrics.ProposerPoolContentFetchTime.Set(time.Since(startAt).Seconds())

	txLists := []types.Transactions{}

	if !p.initDone {
		lastL2Header, err := p.rpc.L2.HeaderByNumber(p.ctx, nil)
		if err != nil {
			return nil, fmt.Errorf("failed to get last L2 header: %w", err)
		}
		if lastL2Header.Number == big.NewInt(0) {
			log.Info("Proposing init block!")
			txLists = append(txLists, types.Transactions{})
		}
		p.initDone = true
	}

	for i, txs := range preBuiltTxList {
		// Filter the pool content if the filterPoolContent flag is set.
		if txs.EstimatedGasUsed < p.MinGasUsed && txs.BytesLength < p.MinTxListBytes && filterPoolContent {
			log.Info(
				"Pool content skipped",
				"index", i,
				"estimatedGasUsed", txs.EstimatedGasUsed,
				"minGasUsed", p.MinGasUsed,
				"bytesLength", txs.BytesLength,
				"minBytesLength", p.MinTxListBytes,
			)
			break
		}
		txLists = append(txLists, txs.TxList)
	}
	// If the pool is empty and we're not filtering or checking profitability and proposing empty
	// blocks is allowed, propose an empty block
	if !filterPoolContent && !p.checkProfitability && p.allowEmptyBlocks && len(txLists) == 0 {
		log.Info(
			"Pool content is empty, proposing an empty block",
			"lastProposedAt", p.lastProposedAt,
			"minProposingInternal", p.MinProposingInternal,
		)
		txLists = append(txLists, types.Transactions{})
	}

	// If LocalAddressesOnly is set, filter the transactions by the local addresses.
	if p.LocalAddressesOnly {
		var (
			localTxsLists []types.Transactions
			signer        = types.LatestSignerForChainID(p.rpc.L2.ChainID)
		)
		for _, txs := range txLists {
			var filtered types.Transactions
			for _, tx := range txs {
				sender, err := types.Sender(signer, tx)
				if err != nil {
					return nil, fmt.Errorf("failed to get sender: %w", err)
				}

				for _, localAddress := range p.LocalAddresses {
					if sender == localAddress {
						filtered = append(filtered, tx)
					}
				}
			}

			if filtered.Len() != 0 {
				localTxsLists = append(localTxsLists, filtered)
			}
		}
		txLists = localTxsLists
	}

	log.Info("Transactions lists count", "count", len(txLists))

	return txLists, nil
}

// ProposeOp performs a proposing operation, fetching transactions
// from L2 execution engine's tx pool, splitting them by proposing constraints,
// and then proposing them to TaikoL1 contract.
func (p *Proposer) ProposeOp(ctx context.Context) error {
	// Check if it's time to propose unfiltered pool content.
	filterPoolContent := time.Now().Before(p.lastProposedAt.Add(p.MinProposingInternal))

	// Wait until L2 execution engine is synced at first.
	if err := p.rpc.WaitTillL2ExecutionEngineSynced(ctx); err != nil {
		return fmt.Errorf("failed to wait until L2 execution engine synced: %w", err)
	}

	log.Info(
		"Start fetching L2 execution engine's transaction pool content",
		"filterPoolContent", filterPoolContent,
		"lastProposedAt", p.lastProposedAt,
	)

	txLists, err := p.fetchPoolContent(filterPoolContent)
	if err != nil {
		return fmt.Errorf("ProposeOp: failed to fetch pool content: %w", err)
	}

	if len(txLists) == 0 {
		log.Debug("No transactions to propose")
		return nil
	}

	// Propose the profitable transactions lists
	return p.ProposeTxLists(ctx, txLists)
}

// ProposeTxLists proposes the given transactions lists to TaikoL1 smart contract.
func (p *Proposer) ProposeTxLists(ctx context.Context, txLists []types.Transactions) error {
	// Check if the current L2 chain is after ontake fork.
	state, err := rpc.GetProtocolStateVariables(p.rpc.TaikoL1, &bind.CallOpts{Context: ctx})
	if err != nil {
		return err
	}

	// If the current L2 chain is before ontake fork, propose the transactions lists one by one.
	if !p.chainConfig.IsOntake(new(big.Int).SetUint64(state.B.NumBlocks)) {
		g, gCtx := errgroup.WithContext(ctx)
		for _, txs := range p.getTxListsToPropose(txLists) {
			nonce, err := p.rpc.L1.PendingNonceAt(ctx, p.proposerAddress)
			if err != nil {
				log.Error("Failed to get proposer nonce", "error", err)
				break
			}

			log.Info("Proposer current pending nonce", "nonce", nonce)

			g.Go(func() error {
				if err := p.ProposeTxListLegacy(gCtx, txs); err != nil {
					return err
				}
				p.lastProposedAt = time.Now()
				return nil
			})

			if err := p.rpc.WaitL1NewPendingTransaction(ctx, p.proposerAddress, nonce); err != nil {
				log.Error("Failed to wait for new pending transaction", "error", err)
			}
		}

		return g.Wait()
	}

	// If the current L2 chain is after ontake fork, batch propose all L2 transactions lists.
	if err := p.ProposeTxListOntake(ctx, txLists); err != nil {
		return err
	}
	p.lastProposedAt = time.Now()
	return nil
}

// getTxListsToPropose returns the transaction lists to propose based on configuration limits
func (p *Proposer) getTxListsToPropose(txLists []types.Transactions) []types.Transactions {
	maxTxLists := utils.Min(p.MaxProposedTxListsPerEpoch, uint64(len(txLists)))
	return txLists[:maxTxLists]
}

// ProposeTxListLegacy proposes the given transactions list to TaikoL1 smart contract.
func (p *Proposer) ProposeTxListLegacy(
	ctx context.Context,
	txList types.Transactions,
) error {
	txListBytes, err := rlp.EncodeToBytes(txList)
	if err != nil {
		return fmt.Errorf("failed to encode transactions: %w", err)
	}

	compressedTxListBytes, err := utils.Compress(txListBytes)
	if err != nil {
		return err
	}

	proverAddress := p.proposerAddress
	if p.Config.ClientConfig.ProverSetAddress != rpc.ZeroAddress {
		proverAddress = p.Config.ClientConfig.ProverSetAddress
	}

	ok, err := rpc.CheckProverBalance(
		ctx,
		p.rpc,
		proverAddress,
		p.TaikoL1Address,
		p.protocolConfigs.LivenessBond,
	)

	if err != nil {
		log.Warn("Failed to check prover balance", "error", err)
		return err
	}

	if !ok {
		return errors.New("insufficient prover balance")
	}

	txCandidate, err := p.defaultTxBuilder.BuildLegacy(
		ctx,
		p.IncludeParentMetaHash,
		compressedTxListBytes,
	)
	if err != nil {
		log.Warn("Failed to build TaikoL1.proposeBlock transaction", "error", encoding.TryParsingCustomError(err))
		return err
	}

	if err := p.sendTx(ctx, txCandidate); err != nil {
		return err
	}

	log.Info("📝 Propose transactions succeeded", "txs", len(txList))

	metrics.ProposerProposedTxListsCounter.Add(1)
	metrics.ProposerProposedTxsCounter.Add(float64(len(txList)))

	return nil
}

// ProposeTxListOntake proposes the given transactions lists to TaikoL1 smart contract.
func (p *Proposer) ProposeTxListOntake(
	ctx context.Context,
	txLists []types.Transactions,
) error {

	totalTransactionFees, err := p.calculateTotalL2TransactionsFees(txLists)
	if err != nil {
		return err
	}

	txListsBytesArray, totalTxs, err := p.compressTxLists(txLists)
	if err != nil {
		return err
	}

	var proverAddress = p.proposerAddress

	if p.Config.ClientConfig.ProverSetAddress != rpc.ZeroAddress {
		proverAddress = p.Config.ClientConfig.ProverSetAddress
	}

	ok, err := rpc.CheckProverBalance(
		ctx,
		p.rpc,
		proverAddress,
		p.TaikoL1Address,
		new(big.Int).Mul(p.protocolConfigs.LivenessBond, new(big.Int).SetUint64(uint64(len(txLists)))),
	)

	if err != nil {
		log.Warn("Failed to check prover balance", "error", err)
		return err
	}

	if !ok {
		return errors.New("insufficient prover balance")
	}

	var (
		txCandidate *txmgr.TxCandidate
		cost        *big.Int
	)

<<<<<<< HEAD
	if p.initDone {
		txCandidate, cost, err = p.buildCheaperOnTakeTransaction(ctx, txListsBytesArray, p.isEmptyBlock(txLists))
=======
	if p.checkProfitability {
		profitable, err := p.isProfitable(totalTransactionFees, cost)
>>>>>>> 5107042a
		if err != nil {
			log.Warn("Failed to build TaikoL1.proposeBlocksV2 transaction", "error", encoding.TryParsingCustomError(err))
			return err
		}

		if p.checkProfitability {
			profitable, err := p.isProfitable(txLists, cost)
			if err != nil {
				return err
			}
			if !profitable {
				log.Info("Proposing transaction is not profitable")
				return nil
			}
		}
	} else {
		log.Info("Building TaikoL1.proposeBlocksV2 initial transaction")
		txCandidate, err = p.txCallDataBuilder.BuildOntake(ctx, txListsBytesArray)
		if err != nil {
			return err
		}
		p.initDone = true
		log.Info("Initialization tx built")
	}

	if err := p.sendTx(ctx, txCandidate); err != nil {
		return err
	}

	log.Info("📝 Batch propose transactions succeeded", "totalTxs", totalTxs)

	metrics.ProposerProposedTxListsCounter.Add(float64(len(txLists)))
	metrics.ProposerProposedTxsCounter.Add(float64(totalTxs))

	return nil
}

func (p *Proposer) buildCheaperOnTakeTransaction(ctx context.Context,
	txListsBytesArray [][]byte, isEmptyBlock bool) (*txmgr.TxCandidate, *big.Int, error) {
	txCallData, err := p.txCallDataBuilder.BuildOntake(ctx, txListsBytesArray)
	if err != nil {
		return nil, nil, err
	}

	var tx *txmgr.TxCandidate
	var cost *big.Int

	if p.txBlobBuilder != nil && !isEmptyBlock {
		txBlob, err := p.txBlobBuilder.BuildOntake(ctx, txListsBytesArray)
		if err != nil {
			return nil, nil, err
		}

		tx, cost, err = p.chooseCheaperTransaction(txCallData, txBlob)
		if err != nil {
			return nil, nil, err
		}
	} else {
		cost, err = p.getTransactionCost(txCallData, nil)
		if err != nil {
			return nil, nil, err
		}
		tx = txCallData
	}

	return tx, cost, nil
}

func (p *Proposer) isEmptyBlock(txLists []types.Transactions) bool {
	for _, txs := range txLists {
		for _, tx := range txs {
			if tx.To() != nil {
				return false
			}
		}
	}
	return true
}

func (p *Proposer) chooseCheaperTransaction(
	txCallData *txmgr.TxCandidate,
	txBlob *txmgr.TxCandidate,
) (*txmgr.TxCandidate, *big.Int, error) {
	log.Debug("Choosing cheaper transaction")
	calldataTxCost, err := p.getTransactionCost(txCallData, nil)
	if err != nil {
		return nil, nil, err
	}

	totalBlobCost, err := p.getBlobTxCost(txBlob)
	if err != nil {
		return nil, nil, err
	}

	if calldataTxCost.Cmp(totalBlobCost) > 0 {
		log.Info("Using blob tx", "totalBlobCost", totalBlobCost)
		return txBlob, totalBlobCost, nil
	}

	log.Info("Using calldata tx", "calldataTxCost", calldataTxCost)
	return txCallData, calldataTxCost, nil
}

// compressTxLists compresses transaction lists and returns compressed bytes array and transaction counts
func (p *Proposer) compressTxLists(txLists []types.Transactions) ([][]byte, int, error) {
	var (
		txListsBytesArray [][]byte
		txNums            []int
		totalTxs          int
	)

	for _, txs := range txLists {
		txListBytes, err := rlp.EncodeToBytes(txs)
		if err != nil {
			return nil, 0, fmt.Errorf("failed to encode transactions: %w", err)
		}

		compressedTxListBytes, err := utils.Compress(txListBytes)
		if err != nil {
			return nil, 0, err
		}

		txListsBytesArray = append(txListsBytesArray, compressedTxListBytes)
		txNums = append(txNums, len(txs))
		totalTxs += len(txs)
	}

	log.Debug("Compressed transaction lists", "txs", txNums)

	return txListsBytesArray, totalTxs, nil
}

// updateProposingTicker updates the internal proposing timer.
func (p *Proposer) updateProposingTicker() {
	if p.proposingTimer != nil {
		p.proposingTimer.Stop()
	}

	var duration time.Duration
	if p.ProposeInterval != 0 {
		duration = p.ProposeInterval
	} else {
		// Random number between 12 - 120
		randomSeconds := rand.Intn(120-11) + 12 // nolint: gosec
		duration = time.Duration(randomSeconds) * time.Second
	}

	p.proposingTimer = time.NewTimer(duration)
}

// sendTx is the internal function to send a transaction with a selected tx manager.
func (p *Proposer) sendTx(ctx context.Context, txCandidate *txmgr.TxCandidate) error {
	txMgr, isPrivate := p.txmgrSelector.Select()
	receipt, err := txMgr.Send(ctx, *txCandidate)
	if err != nil {
		log.Warn(
			"Failed to send TaikoL1.proposeBlock / TaikoL1.proposeBlocksV2 transaction by tx manager",
			"isPrivateMempool", isPrivate,
			"error", encoding.TryParsingCustomError(err),
		)
		if isPrivate {
			p.txmgrSelector.RecordPrivateTxMgrFailed()
		}
		return err
	}

	if receipt.Status != types.ReceiptStatusSuccessful {
		return fmt.Errorf("failed to propose block: %s", receipt.TxHash.Hex())
	}
	return nil
}

// Name returns the application name.
func (p *Proposer) Name() string {
	return "proposer"
}

// isProfitable checks if a transaction list is profitable to propose

// Profitability is determined by comparing the revenue from transaction fees
// to the costs of proposing and proving the block. Specifically:
func (p *Proposer) isProfitable(totalTransactionFees *big.Int, proposingCosts *big.Int) (bool, error) {

	costs, err := p.estimateTotalCosts(proposingCosts)
	if err != nil {
		return false, err
	}

	log.Debug("isProfitable", "total L2 fees", totalTransactionFees, "total L1 costs", costs)

	return totalTransactionFees.Cmp(costs) > 0, nil
}

func (p *Proposer) calculateTotalL2TransactionsFees(txLists []types.Transactions) (*big.Int, error) {
	totalFeesCollected := new(big.Int)
	previousHeader, err := p.rpc.L2.HeaderByNumber(p.ctx, nil)
	if err != nil {
		return nil, err
	}
	// Calculate baseFee for the next block using 1559 rules
	gasUsed := big.NewInt(int64(previousHeader.GasUsed))
	gasLimit := big.NewInt(int64(previousHeader.GasLimit))
	previousBlockBaseFee := previousHeader.BaseFee

	targetGasLimit := new(big.Int).Div(gasLimit, big.NewInt(2))
	gasDelta := new(big.Int).Sub(gasUsed, targetGasLimit)

	scalingFactor := new(big.Int).Mul(gasDelta, big.NewInt(100))
	scalingFactor.Div(scalingFactor, targetGasLimit)
	scalingFactor.Div(scalingFactor, big.NewInt(8))

	// Apply scaling factor to previous base fee
	newBaseFee := new(big.Int).Mul(previousBlockBaseFee, big.NewInt(100)) // Multiply by 100 for precision
	newBaseFee.Mul(newBaseFee, big.NewInt(100+scalingFactor.Int64()))     // Multiply by (1 + scaling factor)
	newBaseFee.Div(newBaseFee, big.NewInt(10000))

	for i, txs := range txLists {
		var filteredTxs types.Transactions

		for _, tx := range txs {
			effectiveTip, err := tx.EffectiveGasTip(newBaseFee)
			if err != nil {
				continue
			}
			baseFeeForProposer := p.getPercentageFromBaseFeeToTheProposer(newBaseFee)
			tipFeeWithBaseFee := new(big.Int).Add(effectiveTip, baseFeeForProposer)
			gasConsumed := big.NewInt(int64(tx.Gas()))
			feesFromTx := new(big.Int).Mul(gasConsumed, tipFeeWithBaseFee)
			totalFeesCollected.Add(totalFeesCollected, feesFromTx)
			filteredTxs = append(filteredTxs, tx)
		}

		txLists[i] = filteredTxs
	}
	return totalFeesCollected, nil
}

func (p *Proposer) getPercentageFromBaseFeeToTheProposer(num *big.Int) *big.Int {
	if p.chainConfig.ProtocolConfigs.BaseFeeConfig.SharingPctg == 0 {
		return big.NewInt(0)
	}
	result := new(big.Int).Mul(num, big.NewInt(int64(p.chainConfig.ProtocolConfigs.BaseFeeConfig.SharingPctg)))
	return new(big.Int).Div(result, big.NewInt(100))
}

func (p *Proposer) getBlobTxCost(txCandidate *txmgr.TxCandidate) (*big.Int, error) {
	// Get current blob base fee
	blobBaseFee, err := p.rpc.L1.BlobBaseFee(p.ctx)
	if err != nil {
		return nil, err
	}

	blobTxCost, err := p.getTransactionCost(txCandidate, blobBaseFee)
	if err != nil {
		return nil, err
	}
	blobCost, err := p.getBlobCost(txCandidate.Blobs, blobBaseFee)
	if err != nil {
		return nil, err
	}
	return new(big.Int).Add(blobTxCost, blobCost), nil
}

func (p *Proposer) getTransactionCost(txCandidate *txmgr.TxCandidate, blobBaseFee *big.Int) (*big.Int, error) {
	log.Debug("getTransactionCost", "blobBaseFee", blobBaseFee)
	// Get the current L1 gas price
	gasPrice, err := p.rpc.L1.SuggestGasPrice(p.ctx)
	if err != nil {
		return nil, fmt.Errorf("getTransactionCost: failed to get gas price: %w", err)
	}

	var msg ethereum.CallMsg
	if blobBaseFee != nil {
		blobHashes, err := calculateBlobHashes(txCandidate.Blobs)
		if err != nil {
			return nil, fmt.Errorf("getTransactionCost: failed to calculate blob hashes: %w", err)
		}
		msg = ethereum.CallMsg{
			From:          p.proposerAddress,
			To:            txCandidate.To,
			Data:          txCandidate.TxData,
			Gas:           0,
			Value:         nil,
			BlobGasFeeCap: blobBaseFee,
			BlobHashes:    blobHashes,
		}
	} else {
		msg = ethereum.CallMsg{
			From:  p.proposerAddress,
			To:    txCandidate.To,
			Data:  txCandidate.TxData,
			Gas:   0,
			Value: nil,
		}
	}

	estimatedGasUsage, err := p.rpc.L1.EstimateGas(p.ctx, msg)
	if err != nil {
		return nil, fmt.Errorf("getTransactionCost: failed to estimate gas: %w", err)
	}

	log.Debug("getTransactionCost", "estimatedGasUsage", estimatedGasUsage)

	return new(big.Int).Mul(gasPrice, new(big.Int).SetUint64(estimatedGasUsage)), nil
}

func calculateBlobHashes(blobs []*eth.Blob) ([]common.Hash, error) {
	log.Debug("Calculating blob hashes")

	var blobHashes []common.Hash
	for _, blob := range blobs {
		commitment, err := blob.ComputeKZGCommitment()
		if err != nil {
			return nil, err
		}
		blobHash := kzg4844.CalcBlobHashV1(sha256.New(), &commitment)
		blobHashes = append(blobHashes, blobHash)
	}
	return blobHashes, nil
}

func (p *Proposer) getBlobCost(blobs []*eth.Blob, blobBaseFee *big.Int) (*big.Int, error) {
	// Each blob costs 1 blob gas
	totalBlobGas := uint64(len(blobs))

	// Total cost is blob gas * blob base fee
	return new(big.Int).Mul(
		new(big.Int).SetUint64(totalBlobGas),
		blobBaseFee,
	), nil
}

func adjustForPriceFluctuation(gasPrice *big.Int, percentage uint64) *big.Int {
	temp := new(big.Int).Mul(gasPrice, new(big.Int).SetUint64(uint64(100)+percentage))
	return new(big.Int).Div(temp, big.NewInt(100))
}

// Total Costs =
// gas needed for proof verification * (150% of gas price on L1) +
// 150% of block proposal costs +
// off chain proving costs (estimated with a margin for the provers' revenue)
func (p *Proposer) estimateTotalCosts(proposingCosts *big.Int) (*big.Int, error) {
	if p.OffChainCosts == nil {
		log.Warn("Off-chain costs is not set, using 0")
		p.OffChainCosts = big.NewInt(0)
	}

	log.Debug(
		"Proposing block costs details",
		"proposingCosts", proposingCosts,
		"gasNeededForProving", p.GasNeededForProvingBlock,
		"priceFluctuation", p.PriceFluctuationModifier,
		"offChainCosts", p.OffChainCosts,
	)

	l1GasPrice, err := p.rpc.L1.SuggestGasPrice(p.ctx)
	if err != nil {
		return nil, err
	}

	adjustedL1GasPrice := adjustForPriceFluctuation(l1GasPrice, p.PriceFluctuationModifier)
	adjustedProposingCosts := adjustForPriceFluctuation(proposingCosts, p.PriceFluctuationModifier)
	l1Costs := new(big.Int).Mul(new(big.Int).SetUint64(p.GasNeededForProvingBlock), adjustedL1GasPrice)
	l1Costs = new(big.Int).Add(l1Costs, adjustedProposingCosts)

	totalCosts := new(big.Int).Add(l1Costs, p.OffChainCosts)

	return totalCosts, nil
}<|MERGE_RESOLUTION|>--- conflicted
+++ resolved
@@ -240,7 +240,6 @@
 			log.Info("Proposing init block!")
 			txLists = append(txLists, types.Transactions{})
 		}
-		p.initDone = true
 	}
 
 	for i, txs := range preBuiltTxList {
@@ -487,20 +486,15 @@
 		cost        *big.Int
 	)
 
-<<<<<<< HEAD
 	if p.initDone {
 		txCandidate, cost, err = p.buildCheaperOnTakeTransaction(ctx, txListsBytesArray, p.isEmptyBlock(txLists))
-=======
-	if p.checkProfitability {
-		profitable, err := p.isProfitable(totalTransactionFees, cost)
->>>>>>> 5107042a
 		if err != nil {
 			log.Warn("Failed to build TaikoL1.proposeBlocksV2 transaction", "error", encoding.TryParsingCustomError(err))
 			return err
 		}
 
 		if p.checkProfitability {
-			profitable, err := p.isProfitable(txLists, cost)
+			profitable, err := p.isProfitable(totalTransactionFees, cost)
 			if err != nil {
 				return err
 			}
