--- conflicted
+++ resolved
@@ -15,21 +15,13 @@
 
 // LibProofType.ProofType constants
 const (
-<<<<<<< HEAD
 	ProofTypeEmpty              uint16 = 0x00 // 0b00000
-	ProofTypeSgxReth            uint16 = 0x01 // 0b00001
-	ProofTypeTdxNethermind      uint16 = 0x02 // 0b00010
-	ProofTypeAzureTdxNethermind uint16 = 0x04 // 0b00100
-	ProofTypeRisc0Reth          uint16 = 0x08 // 0b01000
-	ProofTypeSp1Reth            uint16 = 0x10 // 0b10000
-=======
-	ProofTypeEmpty     uint16 = 0x00 // 0b0000
-	ProofTypeSgxReth   uint16 = 0x01 // 0b0001
-	ProofTypeTdxReth   uint16 = 0x02 // 0b0010
-	ProofTypeRisc0Reth uint16 = 0x04 // 0b0100
-	ProofTypeSp1Reth   uint16 = 0x08 // 0b1000
-	ProofTypeSgxGeth   uint16 = 0x10 // 0b10000
->>>>>>> e9c2ae66
+	ProofTypeSgxReth            uint16 = 0x01 // 0b000001
+	ProofTypeSgxGeth            uint16 = 0x02 // 0b000010
+	ProofTypeTdxNethermind      uint16 = 0x04 // 0b000100
+	ProofTypeAzureTdxNethermind uint16 = 0x08 // 0b001000
+	ProofTypeRisc0Reth          uint16 = 0x10 // 0b010000
+	ProofTypeSp1Reth            uint16 = 0x20 // 0b100000
 )
 
 // GetProofTypeFromString converts a producer.ProofType string to the corresponding LibProofType.ProofType constant
