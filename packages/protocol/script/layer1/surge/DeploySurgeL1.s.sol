// SPDX-License-Identifier: MIT
pragma solidity ^0.8.24;

// OpenZeppelin
import "@openzeppelin/contracts/utils/Strings.sol";
import "@openzeppelin/contracts-upgradeable/access/OwnableUpgradeable.sol";


// Third-party verifiers
import "@risc0/contracts/groth16/RiscZeroGroth16Verifier.sol";
import { SP1Verifier as SuccinctVerifier } from "@sp1-contracts/src/v5.0.0/SP1VerifierPlonk.sol";
import "@p256-verifier/contracts/P256Verifier.sol";

// Shared contracts
import "src/shared/common/DefaultResolver.sol";
import "src/shared/tokenvault/BridgedERC1155.sol";
import "src/shared/tokenvault/BridgedERC20.sol";
import "src/shared/tokenvault/BridgedERC721.sol";

// Layer1 contracts
import "src/layer1/automata-attestation/AutomataDcapV3Attestation.sol";
import "src/layer1/automata-attestation/lib/EnclaveIdStruct.sol";
import "src/layer1/automata-attestation/lib/TCBInfoStruct.sol";
import "src/layer1/automata-attestation/lib/PEMCertChainLib.sol";
import "src/layer1/automata-attestation/lib/QuoteV3Auth/V3Struct.sol";
import "src/layer1/automata-attestation/utils/SigVerifyLib.sol";
import "src/layer1/based/TaikoInbox.sol";
import "src/layer1/fork-router/PacayaForkRouter.sol";
import "src/layer1/forced-inclusion/TaikoWrapper.sol";
import "src/layer1/forced-inclusion/ForcedInclusionStore.sol";
import "src/layer1/preconf/impl/PreconfWhitelist.sol";
import "src/layer1/preconf/impl/PreconfRouter.sol";
import "src/layer1/verifiers/Risc0Verifier.sol";
import "src/layer1/verifiers/SP1Verifier.sol";
import "src/layer1/verifiers/SgxVerifier.sol";
import {TdxVerifier} from "src/layer1/verifiers/TdxVerifier.sol";
import {AzureTdxVerifier} from "src/layer1/verifiers/AzureTdxVerifier.sol";

// Surge contracts
import "src/layer1/surge/SurgeDevnetInbox.sol";
import "src/layer1/surge/SurgeHoodiInbox.sol";
import "src/layer1/surge/SurgeMainnetInbox.sol";
import "src/layer1/surge/bridge/SurgeBridge.sol";
import "src/layer1/surge/bridge/SurgeERC20Vault.sol";
import "src/layer1/surge/bridge/SurgeERC721Vault.sol";
import "src/layer1/surge/bridge/SurgeERC1155Vault.sol";
import "src/layer1/surge/bridge/SurgeSignalService.sol";
import "src/layer1/surge/verifiers/SurgeVerifier.sol";

// Local imports
import "./common/EmptyImpl.sol";
import "./common/AttestationLib.sol";
import "test/shared/DeployCapability.sol";

// Named imports to prevent conflicts
import { SurgeTimelockController } from "src/layer1/surge/common/SurgeTimelockController.sol";

/// @title DeploySurgeL1
/// @notice This script deploys the core Taiko protocol modified for Nethermind's Surge.
contract DeploySurgeL1 is DeployCapability {
    
    uint256 internal constant ADDRESS_LENGTH = 40;

    // Deployment configuration
    // ---------------------------------------------------------------
    uint256 internal immutable privateKey = vm.envUint("PRIVATE_KEY");

    // Timelock configuration
    // ---------------------------------------------------------------
    bool internal immutable useTimelockedOwner = vm.envBool("USE_TIMELOCKED_OWNER");
    uint256 internal immutable timelockPeriod = uint64(vm.envUint("TIMELOCK_PERIOD"));
    address internal immutable ownerMultisig = vm.envAddress("OWNER_MULTISIG");

    // DAO configuration
    // ---------------------------------------------------------------
    address internal immutable dao = vm.envAddress("DAO");

    // L2 configuration
    // ---------------------------------------------------------------
    uint64 internal immutable l2ChainId = uint64(vm.envUint("L2_CHAINID"));
    bytes32 internal immutable l2GenesisHash = vm.envBytes32("L2_GENESIS_HASH");

    // Liveness configuration
    // ---------------------------------------------------------------
    uint64 internal immutable maxVerificationDelay = uint64(vm.envUint("MAX_VERIFICATION_DELAY"));
    uint64 internal immutable minVerificationStreak = uint64(vm.envUint("MIN_VERIFICATION_STREAK"));
    uint96 internal immutable livenessBondBase = uint96(vm.envUint("LIVENESS_BOND_BASE"));
    uint24 internal immutable cooldownWindow = uint24(vm.envUint("COOLDOWN_WINDOW"));

    // Preconf configuration
    // ---------------------------------------------------------------
    bool internal immutable usePreconf = vm.envBool("USE_PRECONF");
    address internal immutable fallbackPreconf = vm.envOr("FALLBACK_PRECONF", address(0));

    // Forced inclusion configuration
    // ---------------------------------------------------------------
    uint8 internal immutable inclusionWindow = uint8(vm.envUint("INCLUSION_WINDOW"));
    uint64 internal immutable inclusionFeeInGwei = uint64(vm.envUint("INCLUSION_FEE_IN_GWEI"));

    // Verifier deployment flags
    // ---------------------------------------------------------------
    bool internal immutable deploySgxRethVerifier = vm.envBool("DEPLOY_SGX_RETH_VERIFIER");
    bool internal immutable deploySgxGethVerifier = vm.envBool("DEPLOY_SGX_GETH_VERIFIER");
<<<<<<< HEAD
    bool internal immutable deployTdxVerifier = vm.envBool("DEPLOY_TDX_VERIFIER");
    bool internal immutable deployAzureTdxVerifier = vm.envBool("DEPLOY_AZURE_TDX_VERIFIER");
    bool internal immutable deployRisc0RethVerifier = vm.envBool("DEPLOY_RISC0_RETH_VERIFIER");
    bool internal immutable deploySp1RethVerifier = vm.envBool("DEPLOY_SP1_RETH_VERIFIER");

    // TDX Automata contract addresses for setup (used in separate setup scripts)
    address internal immutable tdxPcsDao = vm.envOr("TDX_PCS_DAO_ADDRESS", address(0));
    address internal immutable tdxFmspcTcbDao = vm.envOr("TDX_FMSPC_TCB_DAO_ADDRESS", address(0));
    address internal immutable tdxEnclaveIdentityDao = vm.envOr("TDX_ENCLAVE_IDENTITY_DAO_ADDRESS", address(0));
    address internal immutable tdxEnclaveIdentityHelper = vm.envOr("TDX_ENCLAVE_IDENTITY_HELPER_ADDRESS", address(0));
    address internal immutable tdxAutomataDcapAttestation = vm.envOr("TDX_AUTOMATA_DCAP_ATTESTATION_ADDRESS", address(0));
=======
    bool internal immutable deployRisc0RethVerifier = vm.envBool("DEPLOY_RISC0_RETH_VERIFIER");
    bool internal immutable deploySp1RethVerifier = vm.envBool("DEPLOY_SP1_RETH_VERIFIER");
>>>>>>> e9c2ae66

    struct SharedContracts {
        address sharedResolver;
        address signalService;
        address bridge;
        address erc20Vault;
        address erc721Vault;
        address erc1155Vault;
    }

    struct RollupContracts {
        address proofVerifier;
        address taikoInbox;
    }

    struct VerifierContracts {
        address sgxRethVerifier;
        address sgxGethVerifier;
        address azureTdxNethermindVerifier;
        address tdxNethermindVerifier;
        address risc0RethVerifier;
        address sp1RethVerifier;
<<<<<<< HEAD
=======
        address sgxGethVerifier;
>>>>>>> e9c2ae66
        address automataRethProxy;
        address automataGethProxy;
        address pemCertChainLibAddr;
    }

    struct WrapperContracts {
        address forcedInclusionStore;
        address taikoWrapper;
        address preconfWhitelist;
        address preconfRouter;
    }

    modifier broadcast() {
        require(privateKey != 0, "invalid private key");
        vm.startBroadcast(privateKey);
        _;
        vm.stopBroadcast();
    }

    function run() external broadcast {
        require(l2ChainId != block.chainid || l2ChainId != 0, "config: L2_CHAIN_ID");
        require(l2GenesisHash != bytes32(0), "config: L2_GENESIS_HASH");
        require(maxVerificationDelay != 0, "config: MAX_VERIFICATION_DELAY");
        require(minVerificationStreak != 0, "config: MIN_LIVENESS_STREAK");
        require(livenessBondBase != 0, "config: LIVENESS_BOND_BASE");
        require(cooldownWindow != 0, "config: COOLDOWN_WINDOW");
        require(
            cooldownWindow < maxVerificationDelay,
            "config: COOLDOWN_WINDOW < MAX_VERIFICATION_DELAY"
        );
        address l1Owner = msg.sender;

        // Timelock variables
        address[] memory executors;
        address[] memory proposers;

        if (useTimelockedOwner) {
            require(ownerMultisig != address(0), "config: OWNER_MULTISIG");

            // Deploy timelock controller
            // ---------------------------------------------------------------

            // Array built via env can only be in memory
            address[] memory ownerMultisigSigners = vm.envAddress("OWNER_MULTISIG_SIGNERS", ",");
            require(ownerMultisigSigners.length > 0, "Config: OWNER_MULTISIG_SIGNERS");
            for (uint256 i = 0; i < ownerMultisigSigners.length; i++) {
                require(ownerMultisigSigners[i] != address(0), "Config: OWNER_MULTISIG_SIGNERS");
            }

            executors = ownerMultisigSigners;

            proposers = new address[](1);
            proposers[0] = ownerMultisig;

            // The timelock controller will serve as the owner of all the surge contracts
            l1Owner = deployTimelockController();
        }
        writeJson("l1_owner", l1Owner);
        console2.log("** L1 owner: ", l1Owner);

        // Deploy shared contracts
        // ---------------------------------------------------------------
        SharedContracts memory sharedContracts = deploySharedContracts(l1Owner);

        // Empty implementation for temporary use
        address emptyImpl = address(new EmptyImpl());

        // Deploy rollup contracts
        // ---------------------------------------------------------------
        RollupContracts memory rollupContracts =
            deployRollupContracts(emptyImpl, sharedContracts.sharedResolver);

        // Deploy verifiers
        // ---------------------------------------------------------------
        VerifierContracts memory verifiers =
            deployVerifiers(rollupContracts.proofVerifier, rollupContracts.taikoInbox);

        UUPSUpgradeable(rollupContracts.proofVerifier).upgradeTo({
            newImplementation: address(new SurgeVerifier(rollupContracts.taikoInbox))
        });

        // Signal service need to authorize the new rollup
        // ---------------------------------------------------------------
        SignalService signalService = SignalService(sharedContracts.signalService);

        SignalService(sharedContracts.signalService).authorize(rollupContracts.taikoInbox, true);
        signalService.transferOwnership(l1Owner);

        {
            // Build L2 addresses
            // ---------------------------------------------------------------
            address l2BridgeAddress = getConstantAddress(vm.toString(l2ChainId), "1");
            address l2Erc20VaultAddress = getConstantAddress(vm.toString(l2ChainId), "2");
            address l2Erc721VaultAddress = getConstantAddress(vm.toString(l2ChainId), "3");
            address l2Erc1155VaultAddress = getConstantAddress(vm.toString(l2ChainId), "4");
            address l2SignalServiceAddress = getConstantAddress(vm.toString(l2ChainId), "5");

            // Register L2 addresses
            // ---------------------------------------------------------------
            register(
                sharedContracts.sharedResolver, "signal_service", l2SignalServiceAddress, l2ChainId
            );
            register(sharedContracts.sharedResolver, "bridge", l2BridgeAddress, l2ChainId);
            register(sharedContracts.sharedResolver, "erc20_vault", l2Erc20VaultAddress, l2ChainId);
            register(
                sharedContracts.sharedResolver, "erc721_vault", l2Erc721VaultAddress, l2ChainId
            );
            register(
                sharedContracts.sharedResolver, "erc1155_vault", l2Erc1155VaultAddress, l2ChainId
            );
        }

        // Deploy wrapper contracts
        // ---------------------------------------------------------------
        WrapperContracts memory wrapperContracts =
            deployWrapperContracts(l1Owner, rollupContracts.taikoInbox, emptyImpl);

        // Deploy fork router
        // ---------------------------------------------------------------
        deployForkRouter(
            wrapperContracts.taikoWrapper,
            rollupContracts.proofVerifier,
            sharedContracts.signalService,
            rollupContracts.taikoInbox
        );

        // Note: Verifier setup is now handled by separate scripts
<<<<<<< HEAD
        // See SetupRisc0Verifier.s.sol, SetupSP1Verifier.s.sol, SetupSGXVerifier.s.sol, SetupTDXVerifier.s.sol
=======
        // See SetupRisc0Verifier.s.sol, SetupSP1Verifier.s.sol, SetupSGXVerifier.s.sol
>>>>>>> e9c2ae66

        // Initialise and transfer ownership to either the timelock controller or the deployer
        // -----------------------------------------------------------------------------------
        if (useTimelockedOwner) {
            SurgeTimelockController(payable(l1Owner)).init(
                timelockPeriod,
                proposers,
                executors,
                rollupContracts.taikoInbox,
                rollupContracts.proofVerifier,
                minVerificationStreak
            );
            console2.log("** timelockController initialised");
        }

<<<<<<< HEAD
        // Transfer ownership of deployed verifiers
        if (deploySgxRethVerifier && verifiers.sgxRethVerifier != address(0)) {
            SgxVerifier(verifiers.sgxRethVerifier).transferOwnership(l1Owner);
            console2.log("** sgxRethVerifier ownership transferred to:", l1Owner);
            AutomataDcapV3Attestation(verifiers.automataRethProxy).transferOwnership(l1Owner);
            console2.log("** automataRethProxy ownership transferred to:", l1Owner);
        }
        
        if (deploySgxGethVerifier && verifiers.sgxGethVerifier != address(0)) {
            SgxVerifier(verifiers.sgxGethVerifier).transferOwnership(l1Owner);
            console2.log("** sgxGethVerifier ownership transferred to:", l1Owner);
            AutomataDcapV3Attestation(verifiers.automataGethProxy).transferOwnership(l1Owner);
            console2.log("** automataGethProxy ownership transferred to:", l1Owner);
        }

        if (deployTdxVerifier && verifiers.tdxNethermindVerifier != address(0)) {
            TdxVerifier(verifiers.tdxNethermindVerifier).transferOwnership(l1Owner);
            console2.log("** tdxNethermindVerifier ownership transferred to:", l1Owner);
        }

        if (deployAzureTdxVerifier && verifiers.azureTdxNethermindVerifier != address(0)) {
            AzureTdxVerifier(verifiers.azureTdxNethermindVerifier).transferOwnership(l1Owner);
            console2.log("** azureTdxNethermindVerifier ownership transferred to:", l1Owner);
        }

        if (deployRisc0RethVerifier && verifiers.risc0RethVerifier != address(0)) {
            Risc0Verifier(verifiers.risc0RethVerifier).transferOwnership(l1Owner);
            console2.log("** risc0RethVerifier ownership transferred to:", l1Owner);
        }

        if (deploySp1RethVerifier && verifiers.sp1RethVerifier != address(0)) {
            SP1Verifier(verifiers.sp1RethVerifier).transferOwnership(l1Owner);
            console2.log("** sp1RethVerifier ownership transferred to:", l1Owner);
        }

=======
>>>>>>> e9c2ae66
        TaikoInbox(payable(rollupContracts.taikoInbox)).init(l1Owner, l2GenesisHash);
        console2.log("** taikoInbox initialised and ownership transferred to:", l1Owner);

        SurgeVerifier(rollupContracts.proofVerifier).init(
            l1Owner,
            verifiers.sgxRethVerifier,
<<<<<<< HEAD
            verifiers.tdxNethermindVerifier,
            verifiers.azureTdxNethermindVerifier,
=======
>>>>>>> e9c2ae66
            verifiers.risc0RethVerifier,
            verifiers.sp1RethVerifier,
            verifiers.sgxGethVerifier
        );
        console2.log("** proofVerifier initialised and ownership transferred to:", l1Owner);

        ForcedInclusionStore(wrapperContracts.forcedInclusionStore).init(l1Owner);
        console2.log("** forcedInclusionStore initialised and ownership transferred to:", l1Owner);

        TaikoWrapper(wrapperContracts.taikoWrapper).init(l1Owner);
        console2.log("** taikoWrapper initialised and ownership transferred to:", l1Owner);

        DefaultResolver(sharedContracts.sharedResolver).transferOwnership(l1Owner);
        console2.log("** sharedResolver initialised and ownership transferred to:", l1Owner);

        // Verify deployment
        // ---------------------------------------------------------------
        verifyDeployment(
            sharedContracts,
            rollupContracts,
            wrapperContracts,
            verifiers,
            sharedContracts.sharedResolver,
            l1Owner
        );
    }

    function deployTimelockController() internal returns (address timelockController) {
        timelockController = deployProxy({
            name: "surge_timelock_controller",
            impl: address(new SurgeTimelockController()),
            data: ""
        });
    }

    function deploySharedContracts(address _owner)
        internal
        returns (SharedContracts memory sharedContracts)
    {
        // Deploy shared resolver
        // ---------------------------------------------------------------
        sharedContracts.sharedResolver = deployProxy({
            name: "shared_resolver",
            impl: address(new DefaultResolver()),
            // Owner is initially the deployer contract because we need to register the contracts
            data: abi.encodeCall(DefaultResolver.init, (address(0)))
        });

        // Deploy bridging contracts
        // ---------------------------------------------------------------
        sharedContracts.signalService = deployProxy({
            name: "signal_service",
            impl: address(new SurgeSignalService(address(sharedContracts.sharedResolver))),
            // Owner is initially the deployer contract because we need to authorize Taiko Inbox
            // to sync chain data
            data: abi.encodeCall(SignalService.init, (address(0))),
            registerTo: sharedContracts.sharedResolver
        });

        address quotaManager = address(0);
        sharedContracts.bridge = deployProxy({
            name: "bridge",
            impl: address(
                new SurgeBridge(
                    address(sharedContracts.sharedResolver), sharedContracts.signalService, quotaManager
                )
            ),
            data: abi.encodeCall(Bridge.init, (_owner)),
            registerTo: sharedContracts.sharedResolver
        });

        // Deploy Vaults
        // ---------------------------------------------------------------
        sharedContracts.erc20Vault = deployProxy({
            name: "erc20_vault",
            impl: address(new SurgeERC20Vault(address(sharedContracts.sharedResolver))),
            data: abi.encodeCall(ERC20Vault.init, (_owner)),
            registerTo: sharedContracts.sharedResolver
        });

        sharedContracts.erc721Vault = deployProxy({
            name: "erc721_vault",
            impl: address(new SurgeERC721Vault(address(sharedContracts.sharedResolver))),
            data: abi.encodeCall(ERC721Vault.init, (_owner)),
            registerTo: sharedContracts.sharedResolver
        });

        sharedContracts.erc1155Vault = deployProxy({
            name: "erc1155_vault",
            impl: address(new SurgeERC1155Vault(address(sharedContracts.sharedResolver))),
            data: abi.encodeCall(ERC1155Vault.init, (_owner)),
            registerTo: sharedContracts.sharedResolver
        });

        // Deploy Bridged token implementations (clone pattern)
        // ---------------------------------------------------------------
        register(
            sharedContracts.sharedResolver,
            "bridged_erc20",
            address(new BridgedERC20(sharedContracts.erc20Vault))
        );
        register(
            sharedContracts.sharedResolver,
            "bridged_erc721",
            address(new BridgedERC721(address(sharedContracts.erc721Vault)))
        );
        register(
            sharedContracts.sharedResolver,
            "bridged_erc1155",
            address(new BridgedERC1155(address(sharedContracts.erc1155Vault)))
        );
    }

    function deployRollupContracts(
        address _emptyImpl,
        address _sharedResolver
    )
        internal
        returns (RollupContracts memory rollupContracts)
    {
        // Deploy proof verifier and inbox
        // ---------------------------------------------------------------
        rollupContracts.proofVerifier =
            deployProxy({ name: "proof_verifier", impl: _emptyImpl, data: "" });

        rollupContracts.taikoInbox =
            deployProxy({ name: "taiko", impl: _emptyImpl, data: "", registerTo: _sharedResolver });
    }

    function deployVerifiers(
        address _proofVerifier,
        address _taikoInbox
    )
        private
        returns (VerifierContracts memory verifiers)
    {
        // Deploy shared libraries for SGX verifiers if any SGX verifier is enabled
        if (deploySgxRethVerifier || deploySgxGethVerifier) {
            SigVerifyLib sigVerifyLib = new SigVerifyLib(address(new P256Verifier()));
            PEMCertChainLib pemCertChainLib = new PEMCertChainLib();

            console2.log("SigVerifyLib", address(sigVerifyLib));
            console2.log("PemCertChainLib", address(pemCertChainLib));

            writeJson("sig_verify_lib", address(sigVerifyLib));
            writeJson("pem_cert_chain_lib", address(pemCertChainLib));
            verifiers.pemCertChainLibAddr = address(pemCertChainLib);

            // Deploy Automata attestation for Reth if needed
            if (deploySgxRethVerifier) {
                address automataDcapV3AttestationImpl = address(new AutomataDcapV3Attestation());
                verifiers.automataRethProxy = deployProxy({
                    name: "automata_dcap_attestation_reth",
                    impl: automataDcapV3AttestationImpl,
                    data: abi.encodeCall(
                        AutomataDcapV3Attestation.init,
                        (address(0), address(sigVerifyLib), address(pemCertChainLib))
                    )
                });

                verifiers.sgxRethVerifier = deployProxy({
                    name: "sgx_reth_verifier",
                    impl: address(
                        new SgxVerifier(
                            l2ChainId, _taikoInbox, _proofVerifier, verifiers.automataRethProxy
                        )
                    ),
                    data: abi.encodeCall(SgxVerifier.init, address(0))
                });
                console2.log("** SGX Reth verifier deployed");
            }

            // Deploy separate Automata attestation for Geth if needed
            if (deploySgxGethVerifier) {
                address automataDcapV3AttestationGethImpl = address(new AutomataDcapV3Attestation());
                verifiers.automataGethProxy = deployProxy({
                    name: "automata_dcap_attestation_geth",
                    impl: automataDcapV3AttestationGethImpl,
                    data: abi.encodeCall(
                        AutomataDcapV3Attestation.init,
                        (address(0), address(sigVerifyLib), address(pemCertChainLib))
                    )
                });

                verifiers.sgxGethVerifier = deployProxy({
                    name: "sgx_geth_verifier",
                    impl: address(
                        new SgxVerifier(
                            l2ChainId, _taikoInbox, _proofVerifier, verifiers.automataGethProxy
                        )
                    ),
                    data: abi.encodeCall(SgxVerifier.init, address(0))
                });
                console2.log("** SGX Geth verifier deployed");
            }
        }

<<<<<<< HEAD
        // Deploy Azure TDX verifier if enabled
        if (deployAzureTdxVerifier) {
            verifiers.azureTdxNethermindVerifier = deployProxy({
                name: "azure_tdx_nethermind_verifier",
                impl: address(new AzureTdxVerifier(l2ChainId, _taikoInbox, _proofVerifier, tdxAutomataDcapAttestation)),
                data: abi.encodeCall(AzureTdxVerifier.init, address(0))
            });
            console2.log("** Azure TDX Nethermind verifier deployed");
        }

        // Deploy TDX verifier if enabled
        if (deployTdxVerifier) {
            verifiers.tdxNethermindVerifier = deployProxy({
                name: "tdx_nethermind_verifier",
                impl: address(new TdxVerifier(l2ChainId, _taikoInbox, _proofVerifier, tdxAutomataDcapAttestation)),
                data: abi.encodeCall(TdxVerifier.init, address(0))
            });
            console2.log("** TDX Nethermind verifier deployed");
        }

=======
>>>>>>> e9c2ae66
        // Deploy ZK verifiers if enabled
        if (deployRisc0RethVerifier || deploySp1RethVerifier) {
            (verifiers.risc0RethVerifier, verifiers.sp1RethVerifier) = deployZKVerifiers();
        }
    }

    function deployZKVerifiers() private returns (address risc0Verifier, address sp1Verifier) {
        // Deploy Risc0 verifier if enabled
        if (deployRisc0RethVerifier) {
            RiscZeroGroth16Verifier verifier =
                new RiscZeroGroth16Verifier(ControlID.CONTROL_ROOT, ControlID.BN254_CONTROL_ID);
            writeJson("risc0_groth16_verifier", address(verifier));
            console2.log("** Deployed Risc0 groth16 verifier: ", address(verifier));

            risc0Verifier = deployProxy({
                name: "risc0_reth_verifier",
                impl: address(new Risc0Verifier(l2ChainId, address(verifier))),
                data: abi.encodeCall(Risc0Verifier.init, (address(0)))
            });
            console2.log("** Risc0 verifier deployed");
        }

        // Deploy SP1 verifier if enabled
        if (deploySp1RethVerifier) {
            SuccinctVerifier succinctVerifier = new SuccinctVerifier();
            writeJson("succinct_verifier", address(succinctVerifier));
            console2.log("** Deployed SP1 remote verifier: ", address(succinctVerifier));

            sp1Verifier = deployProxy({
                name: "sp1_reth_verifier",
                impl: address(new SP1Verifier(l2ChainId, address(succinctVerifier))),
                data: abi.encodeCall(SP1Verifier.init, (address(0)))
            });
            console2.log("** SP1 verifier deployed");
        }
    }

    function deployWrapperContracts(
        address _owner,
        address _taikoInbox,
        address _emptyImpl
    )
        private
        returns (WrapperContracts memory wrapperContracts)
    {
        wrapperContracts.forcedInclusionStore =
            deployProxy({ name: "forced_inclusion_store", impl: _emptyImpl, data: "" });

        wrapperContracts.taikoWrapper =
            deployProxy({ name: "taiko_wrapper", impl: _emptyImpl, data: "" });

        UUPSUpgradeable(wrapperContracts.forcedInclusionStore).upgradeTo(
            address(
                new ForcedInclusionStore(
                    inclusionWindow, inclusionFeeInGwei, _taikoInbox, wrapperContracts.taikoWrapper
                )
            )
        );

        if (usePreconf) {
            wrapperContracts.preconfWhitelist = deployProxy({
                name: "preconf_whitelist",
                impl: address(new PreconfWhitelist()),
                data: abi.encodeCall(PreconfWhitelist.init, (_owner, 2))
            });

            wrapperContracts.preconfRouter = deployProxy({
                name: "preconf_router",
                impl: address(
                    new PreconfRouter(
                        wrapperContracts.taikoWrapper,
                        wrapperContracts.preconfWhitelist,
                        fallbackPreconf
                    )
                ),
                data: abi.encodeCall(PreconfRouter.init, (_owner))
            });
        }

        UUPSUpgradeable(wrapperContracts.taikoWrapper).upgradeTo({
            newImplementation: address(
                new TaikoWrapper(
                    _taikoInbox, wrapperContracts.forcedInclusionStore, wrapperContracts.preconfRouter
                )
            )
        });
    }

    function deployForkRouter(
        address _taikoWrapper,
        address _proofVerifier,
        address _signalService,
        address _taikoInbox
    )
        internal
    {
        // Since this is a fresh protocol deployment, we don't have an old fork to use.
        address oldFork = address(0);
        address newFork = deployInbox(_taikoWrapper, _proofVerifier, _signalService);

        UUPSUpgradeable(_taikoInbox).upgradeTo({
            newImplementation: address(new PacayaForkRouter(oldFork, newFork))
        });
    }

    // Verifier setup functions have been moved to separate scripts:
    // - SetupRisc0Verifier.s.sol
    // - SetupSP1Verifier.s.sol
    // - SetupSGXVerifier.s.sol
<<<<<<< HEAD
    // - SetupTDXVerifier.s.sol
=======
>>>>>>> e9c2ae66

    /// @dev Deploy the inbox contract based on the L2 network
    function deployInbox(
        address _taikoWrapper,
        address _proofVerifier,
        address _signalService
    )
        internal
        returns (address)
    {
        string memory l2Network = vm.envString("L2_NETWORK");

        if (keccak256(abi.encodePacked(l2Network)) == keccak256(abi.encodePacked("devnet"))) {
            return address(
                new SurgeDevnetInbox(
                    SurgeDevnetInbox.ConfigParams({
                        chainId: l2ChainId,
                        cooldownWindow: cooldownWindow,
                        maxVerificationDelay: maxVerificationDelay,
                        livenessBondBase: livenessBondBase
                    }),
                    _taikoWrapper,
                    dao,
                    _proofVerifier,
                    address(0),
                    _signalService
                )
            );
        } else if (keccak256(abi.encodePacked(l2Network)) == keccak256(abi.encodePacked("testnet")))
        {
            return address(
                new SurgeHoodiInbox(
                    SurgeHoodiInbox.ConfigParams({
                        chainId: l2ChainId,
                        cooldownWindow: cooldownWindow,
                        maxVerificationDelay: maxVerificationDelay,
                        livenessBondBase: livenessBondBase
                    }),
                    _taikoWrapper,
                    dao,
                    _proofVerifier,
                    address(0),
                    _signalService
                )
            );
        } else if (keccak256(abi.encodePacked(l2Network)) == keccak256(abi.encodePacked("mainnet")))
        {
            return address(
                new SurgeMainnetInbox(
                    SurgeMainnetInbox.ConfigParams({
                        chainId: l2ChainId,
                        cooldownWindow: cooldownWindow,
                        maxVerificationDelay: maxVerificationDelay,
                        livenessBondBase: livenessBondBase
                    }),
                    _taikoWrapper,
                    dao,
                    _proofVerifier,
                    address(0),
                    _signalService
                )
            );
        } else {
            revert("Invalid L2 network");
        }
    }

    function verifyDeployment(
        SharedContracts memory _sharedContracts,
        RollupContracts memory _rollupContracts,
        WrapperContracts memory _wrapperContracts,
        VerifierContracts memory _verifiers,
        address _sharedResolver,
        address _timelockController
    )
        internal
        view
    {
        // Verify L1 registrations
        // ---------------------------------------------------------------
        verifyL1Registrations(_sharedResolver);

        // Verify L2 registrations
        // ---------------------------------------------------------------
        verifyL2Registrations(_sharedResolver);

        // Build L1 contracts list (filter out zero addresses)
        // ---------------------------------------------------------------
<<<<<<< HEAD
        address[] memory l1Contracts = new address[](19);
=======
        address[] memory l1Contracts = new address[](17);
>>>>>>> e9c2ae66
        l1Contracts[0] = _sharedContracts.signalService;
        l1Contracts[1] = _sharedContracts.bridge;
        l1Contracts[2] = _sharedContracts.erc20Vault;
        l1Contracts[3] = _sharedContracts.erc721Vault;
        l1Contracts[4] = _sharedContracts.erc1155Vault;
        l1Contracts[5] = _rollupContracts.proofVerifier;
        l1Contracts[6] = _rollupContracts.taikoInbox;
        l1Contracts[7] = _wrapperContracts.forcedInclusionStore;
        l1Contracts[8] = _wrapperContracts.taikoWrapper;
        l1Contracts[9] = _wrapperContracts.preconfWhitelist;
        l1Contracts[10] = _wrapperContracts.preconfRouter;
        l1Contracts[11] = _verifiers.automataRethProxy;
        l1Contracts[12] = _verifiers.automataGethProxy;
        l1Contracts[13] = _verifiers.risc0RethVerifier;
        l1Contracts[14] = _verifiers.sp1RethVerifier;
        l1Contracts[15] = _verifiers.sgxRethVerifier;
        l1Contracts[16] = _verifiers.sgxGethVerifier;
<<<<<<< HEAD
        l1Contracts[17] = _verifiers.tdxNethermindVerifier;
        l1Contracts[18] = _verifiers.azureTdxNethermindVerifier;
=======
>>>>>>> e9c2ae66

        // Verify ownership
        // ---------------------------------------------------------------
        verifyOwnership(l1Contracts, _timelockController);

        console2.log("** Deployment verified **");
    }

    function verifyL1Registrations(address _sharedResolver) internal view {
        bytes32[] memory sharedNames = new bytes32[](9);
        sharedNames[0] = bytes32("taiko");
        sharedNames[1] = bytes32("signal_service");
        sharedNames[2] = bytes32("bridge");
        sharedNames[3] = bytes32("erc20_vault");
        sharedNames[4] = bytes32("erc721_vault");
        sharedNames[5] = bytes32("erc1155_vault");
        sharedNames[6] = bytes32("bridged_erc20");
        sharedNames[7] = bytes32("bridged_erc721");
        sharedNames[8] = bytes32("bridged_erc1155");

        // Get addresses from shared resolver
        address[] memory sharedAddresses = new address[](sharedNames.length);
        for (uint256 i = 0; i < sharedNames.length; i++) {
            try DefaultResolver(_sharedResolver).resolve(block.chainid, sharedNames[i], true)
            returns (address addr) {
                sharedAddresses[i] = addr;
            } catch {
                revert(
                    string.concat(
                        "verifyL1Registrations: missing registration for ",
                        Strings.toHexString(uint256(sharedNames[i]))
                    )
                );
            }
        }
    }

    function verifyL2Registrations(address _sharedResolver) internal view {
        require(
            DefaultResolver(_sharedResolver).resolve(l2ChainId, bytes32("signal_service"), false)
                != address(0),
            "verifyL2Registrations: signal_service"
        );
        require(
            DefaultResolver(_sharedResolver).resolve(l2ChainId, bytes32("bridge"), false)
                != address(0),
            "verifyL2Registrations: bridge"
        );
        require(
            DefaultResolver(_sharedResolver).resolve(l2ChainId, bytes32("erc20_vault"), false)
                != address(0),
            "verifyL2Registrations: erc20_vault"
        );
        require(
            DefaultResolver(_sharedResolver).resolve(l2ChainId, bytes32("erc721_vault"), false)
                != address(0),
            "verifyL2Registrations: erc721_vault"
        );
        require(
            DefaultResolver(_sharedResolver).resolve(l2ChainId, bytes32("erc1155_vault"), false)
                != address(0),
            "verifyL2Registrations: erc1155_vault"
        );

        console2.log("** L2 registrations verified **");
    }

    function verifyOwnership(address[] memory _contracts, address _expectedOwner) internal view {
        for (uint256 i; i < _contracts.length; ++i) {
            if (_contracts[i] == address(0)) {
                continue;
            }

            // Note: During deployment, verifiers are owned by deployer
            // Setup scripts will transfer ownership to timelock controller
            address currentOwner = OwnableUpgradeable(_contracts[i]).owner();
            require(
                currentOwner == _expectedOwner || currentOwner == msg.sender,
                string.concat("verifyOwnership: ", Strings.toHexString(uint160(_contracts[i]), 20))
            );
        }
    }

    function getConstantAddress(
        string memory prefix,
        string memory suffix
    )
        internal
        pure
        returns (address)
    {
        bytes memory prefixBytes = bytes(prefix);
        bytes memory suffixBytes = bytes(suffix);

        require(
            prefixBytes.length + suffixBytes.length <= ADDRESS_LENGTH, "Prefix + suffix too long"
        );

        // Create the middle padding of zeros
        uint256 paddingLength = ADDRESS_LENGTH - prefixBytes.length - suffixBytes.length;
        bytes memory padding = new bytes(paddingLength);
        for (uint256 i = 0; i < paddingLength; i++) {
            padding[i] = "0";
        }

        // Concatenate the parts
        string memory hexString = string(abi.encodePacked("0x", prefix, string(padding), suffix));

        return vm.parseAddress(hexString);
    }
}<|MERGE_RESOLUTION|>--- conflicted
+++ resolved
@@ -101,7 +101,6 @@
     // ---------------------------------------------------------------
     bool internal immutable deploySgxRethVerifier = vm.envBool("DEPLOY_SGX_RETH_VERIFIER");
     bool internal immutable deploySgxGethVerifier = vm.envBool("DEPLOY_SGX_GETH_VERIFIER");
-<<<<<<< HEAD
     bool internal immutable deployTdxVerifier = vm.envBool("DEPLOY_TDX_VERIFIER");
     bool internal immutable deployAzureTdxVerifier = vm.envBool("DEPLOY_AZURE_TDX_VERIFIER");
     bool internal immutable deployRisc0RethVerifier = vm.envBool("DEPLOY_RISC0_RETH_VERIFIER");
@@ -113,10 +112,6 @@
     address internal immutable tdxEnclaveIdentityDao = vm.envOr("TDX_ENCLAVE_IDENTITY_DAO_ADDRESS", address(0));
     address internal immutable tdxEnclaveIdentityHelper = vm.envOr("TDX_ENCLAVE_IDENTITY_HELPER_ADDRESS", address(0));
     address internal immutable tdxAutomataDcapAttestation = vm.envOr("TDX_AUTOMATA_DCAP_ATTESTATION_ADDRESS", address(0));
-=======
-    bool internal immutable deployRisc0RethVerifier = vm.envBool("DEPLOY_RISC0_RETH_VERIFIER");
-    bool internal immutable deploySp1RethVerifier = vm.envBool("DEPLOY_SP1_RETH_VERIFIER");
->>>>>>> e9c2ae66
 
     struct SharedContracts {
         address sharedResolver;
@@ -139,10 +134,6 @@
         address tdxNethermindVerifier;
         address risc0RethVerifier;
         address sp1RethVerifier;
-<<<<<<< HEAD
-=======
-        address sgxGethVerifier;
->>>>>>> e9c2ae66
         address automataRethProxy;
         address automataGethProxy;
         address pemCertChainLibAddr;
@@ -270,11 +261,7 @@
         );
 
         // Note: Verifier setup is now handled by separate scripts
-<<<<<<< HEAD
         // See SetupRisc0Verifier.s.sol, SetupSP1Verifier.s.sol, SetupSGXVerifier.s.sol, SetupTDXVerifier.s.sol
-=======
-        // See SetupRisc0Verifier.s.sol, SetupSP1Verifier.s.sol, SetupSGXVerifier.s.sol
->>>>>>> e9c2ae66
 
         // Initialise and transfer ownership to either the timelock controller or the deployer
         // -----------------------------------------------------------------------------------
@@ -290,58 +277,17 @@
             console2.log("** timelockController initialised");
         }
 
-<<<<<<< HEAD
-        // Transfer ownership of deployed verifiers
-        if (deploySgxRethVerifier && verifiers.sgxRethVerifier != address(0)) {
-            SgxVerifier(verifiers.sgxRethVerifier).transferOwnership(l1Owner);
-            console2.log("** sgxRethVerifier ownership transferred to:", l1Owner);
-            AutomataDcapV3Attestation(verifiers.automataRethProxy).transferOwnership(l1Owner);
-            console2.log("** automataRethProxy ownership transferred to:", l1Owner);
-        }
-        
-        if (deploySgxGethVerifier && verifiers.sgxGethVerifier != address(0)) {
-            SgxVerifier(verifiers.sgxGethVerifier).transferOwnership(l1Owner);
-            console2.log("** sgxGethVerifier ownership transferred to:", l1Owner);
-            AutomataDcapV3Attestation(verifiers.automataGethProxy).transferOwnership(l1Owner);
-            console2.log("** automataGethProxy ownership transferred to:", l1Owner);
-        }
-
-        if (deployTdxVerifier && verifiers.tdxNethermindVerifier != address(0)) {
-            TdxVerifier(verifiers.tdxNethermindVerifier).transferOwnership(l1Owner);
-            console2.log("** tdxNethermindVerifier ownership transferred to:", l1Owner);
-        }
-
-        if (deployAzureTdxVerifier && verifiers.azureTdxNethermindVerifier != address(0)) {
-            AzureTdxVerifier(verifiers.azureTdxNethermindVerifier).transferOwnership(l1Owner);
-            console2.log("** azureTdxNethermindVerifier ownership transferred to:", l1Owner);
-        }
-
-        if (deployRisc0RethVerifier && verifiers.risc0RethVerifier != address(0)) {
-            Risc0Verifier(verifiers.risc0RethVerifier).transferOwnership(l1Owner);
-            console2.log("** risc0RethVerifier ownership transferred to:", l1Owner);
-        }
-
-        if (deploySp1RethVerifier && verifiers.sp1RethVerifier != address(0)) {
-            SP1Verifier(verifiers.sp1RethVerifier).transferOwnership(l1Owner);
-            console2.log("** sp1RethVerifier ownership transferred to:", l1Owner);
-        }
-
-=======
->>>>>>> e9c2ae66
         TaikoInbox(payable(rollupContracts.taikoInbox)).init(l1Owner, l2GenesisHash);
         console2.log("** taikoInbox initialised and ownership transferred to:", l1Owner);
 
         SurgeVerifier(rollupContracts.proofVerifier).init(
             l1Owner,
             verifiers.sgxRethVerifier,
-<<<<<<< HEAD
+            verifiers.sgxGethVerifier,
             verifiers.tdxNethermindVerifier,
             verifiers.azureTdxNethermindVerifier,
-=======
->>>>>>> e9c2ae66
             verifiers.risc0RethVerifier,
-            verifiers.sp1RethVerifier,
-            verifiers.sgxGethVerifier
+            verifiers.sp1RethVerifier
         );
         console2.log("** proofVerifier initialised and ownership transferred to:", l1Owner);
 
@@ -536,7 +482,6 @@
             }
         }
 
-<<<<<<< HEAD
         // Deploy Azure TDX verifier if enabled
         if (deployAzureTdxVerifier) {
             verifiers.azureTdxNethermindVerifier = deployProxy({
@@ -557,8 +502,6 @@
             console2.log("** TDX Nethermind verifier deployed");
         }
 
-=======
->>>>>>> e9c2ae66
         // Deploy ZK verifiers if enabled
         if (deployRisc0RethVerifier || deploySp1RethVerifier) {
             (verifiers.risc0RethVerifier, verifiers.sp1RethVerifier) = deployZKVerifiers();
@@ -668,10 +611,8 @@
     // - SetupRisc0Verifier.s.sol
     // - SetupSP1Verifier.s.sol
     // - SetupSGXVerifier.s.sol
-<<<<<<< HEAD
     // - SetupTDXVerifier.s.sol
-=======
->>>>>>> e9c2ae66
+    // - SetupAzureTDXVerifier.s.sol
 
     /// @dev Deploy the inbox contract based on the L2 network
     function deployInbox(
@@ -760,11 +701,7 @@
 
         // Build L1 contracts list (filter out zero addresses)
         // ---------------------------------------------------------------
-<<<<<<< HEAD
         address[] memory l1Contracts = new address[](19);
-=======
-        address[] memory l1Contracts = new address[](17);
->>>>>>> e9c2ae66
         l1Contracts[0] = _sharedContracts.signalService;
         l1Contracts[1] = _sharedContracts.bridge;
         l1Contracts[2] = _sharedContracts.erc20Vault;
@@ -782,11 +719,8 @@
         l1Contracts[14] = _verifiers.sp1RethVerifier;
         l1Contracts[15] = _verifiers.sgxRethVerifier;
         l1Contracts[16] = _verifiers.sgxGethVerifier;
-<<<<<<< HEAD
         l1Contracts[17] = _verifiers.tdxNethermindVerifier;
         l1Contracts[18] = _verifiers.azureTdxNethermindVerifier;
-=======
->>>>>>> e9c2ae66
 
         // Verify ownership
         // ---------------------------------------------------------------
