--- conflicted
+++ resolved
@@ -30,12 +30,8 @@
 import "src/layer1/mainnet/multirollup/MainnetERC721Vault.sol";
 import "src/layer1/mainnet/multirollup/MainnetSignalService.sol";
 import "src/layer1/provers/GuardianProver.sol";
-<<<<<<< HEAD
 import "src/layer1/provers/ProverSet.sol";
 import "src/layer1/token/TaikoToken.sol";
-=======
-import "src/layer1/tiers/TierProviderV2.sol";
->>>>>>> b5e4666f
 import "src/layer1/verifiers/Risc0Verifier.sol";
 import "src/layer1/verifiers/SP1Verifier.sol";
 import "test/layer1/based/TestTierRouter.sol";
@@ -149,7 +145,6 @@
             });
         }
 
-<<<<<<< HEAD
         address taikoToken = vm.envAddress("TAIKO_TOKEN");
         if (taikoToken == address(0)) {
             taikoToken = deployProxy({
@@ -165,8 +160,6 @@
         }
         register(sharedAddressManager, "bond_token", taikoToken);
 
-=======
->>>>>>> b5e4666f
         // Deploy Bridging contracts
         deployProxy({
             name: "mainnet_signal_service",
@@ -283,11 +276,8 @@
 
         // ---------------------------------------------------------------
         // Register shared contracts in the new rollup
-<<<<<<< HEAD
         copyRegister(rollupAddressManager, _sharedAddressManager, "taiko_token");
         copyRegister(rollupAddressManager, _sharedAddressManager, "bond_token");
-=======
->>>>>>> b5e4666f
         copyRegister(rollupAddressManager, _sharedAddressManager, "signal_service");
         copyRegister(rollupAddressManager, _sharedAddressManager, "bridge");
 
@@ -305,16 +295,12 @@
             )
         });
 
-<<<<<<< HEAD
         TaikoL1 taikoL1;
         if (keccak256(abi.encode(vm.envString("TIER_ROUTER"))) == keccak256(abi.encode("devnet"))) {
             taikoL1 = TaikoL1(address(new DevnetTaikoL1()));
         } else {
             taikoL1 = TaikoL1(address(new TaikoL1()));
         }
-=======
-        TaikoL1 taikoL1 = TaikoL1(address(new TaikoL1()));
->>>>>>> b5e4666f
 
         deployProxy({
             name: "taiko",
@@ -358,11 +344,8 @@
             data: abi.encodeCall(GuardianProver.init, (address(0), rollupAddressManager))
         });
 
-<<<<<<< HEAD
         GuardianProver(guardianProverMinority).enableBondAllowance(true);
 
-=======
->>>>>>> b5e4666f
         address guardianProver = deployProxy({
             name: "guardian_prover",
             impl: guardianProverImpl,
