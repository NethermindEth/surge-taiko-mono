--- conflicted
+++ resolved
@@ -1,11 +1,5 @@
 See `test_inbox_measure_gas_used` in InboxTest_ProposeAndProve.t.sol
 
-<<<<<<< HEAD
 Gas per proposeBatches: 660898
 Gas per proveBatches: 105630
-Total: 766528
-=======
-Gas per proposeBatches: 680282
-Gas per proveBatches: 108338
-Total: 788621
->>>>>>> 579b0ce4
+Total: 766528