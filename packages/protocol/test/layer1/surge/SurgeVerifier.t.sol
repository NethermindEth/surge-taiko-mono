// SPDX-License-Identifier: UNLICENSED
pragma solidity ^0.8.24;

import "../../shared/CommonTest.sol";
import "src/layer1/surge/verifiers/SurgeVerifier.sol";
import "src/layer1/surge/verifiers/LibProofType.sol";
import "test/layer1/based/helpers/ProofTypeFixtures.sol";

contract MockInternalVerifier is IVerifier {
    uint256 internal immutable provingFlag;

    constructor(uint256 _provingFlag) {
        provingFlag = _provingFlag;
    }

    function verifyProof(IVerifier.Context[] calldata, bytes calldata _proof) external view {
        // The proof is used as the source of the flag's value
        uint256 flag = abi.decode(_proof, (uint256));
        require(flag == provingFlag, "MockInternalVerifier: Invalid flag");
    }
}

contract MockTaikoInbox { }

contract SurgeVerifierTestBase is CommonTest {
    address internal taikoInbox;
    SurgeVerifier internal surgeVerifier;

    MockInternalVerifier internal sgxRethVerifier;
<<<<<<< HEAD
    MockInternalVerifier internal tdxNethermindVerifier;
    MockInternalVerifier internal azureTdxNethermindVerifier;
=======
    MockInternalVerifier internal sgxGethVerifier;
>>>>>>> e9c2ae66
    MockInternalVerifier internal risc0RethVerifier;
    MockInternalVerifier internal sp1RethVerifier;

    function setUpOnEthereum() internal override {
        taikoInbox = address(new MockTaikoInbox());
        sgxRethVerifier = new MockInternalVerifier(0);
<<<<<<< HEAD
        tdxNethermindVerifier = new MockInternalVerifier(1);
        azureTdxNethermindVerifier = new MockInternalVerifier(2);
=======
        sgxGethVerifier = new MockInternalVerifier(1);
        sp1RethVerifier = new MockInternalVerifier(2);
>>>>>>> e9c2ae66
        risc0RethVerifier = new MockInternalVerifier(3);
        sp1RethVerifier = new MockInternalVerifier(4);

        address surgeVerifierAddr = deploy({
            name: "surge_verifier",
            impl: address(new SurgeVerifier(address(taikoInbox))),
            data: abi.encodeCall(
                SurgeVerifier.init,
                (
                    Alice,
                    address(sgxRethVerifier),
<<<<<<< HEAD
                    address(tdxNethermindVerifier),
                    address(azureTdxNethermindVerifier),
=======
>>>>>>> e9c2ae66
                    address(risc0RethVerifier),
                    address(sp1RethVerifier),
                    address(sgxGethVerifier)
                )
            )
        });
        surgeVerifier = SurgeVerifier(surgeVerifierAddr);
    }
}

contract SurgeVerifierTest is SurgeVerifierTestBase, ProofTypeFixtures {
    using LibProofType for LibProofType.ProofType;

    // Verify proof tests
    // --------------------------------------------------------------------------------------------

    function test_verifyProof_returns_correct_composed_proof_type(uint256 _numProofs)
        external
        transactBy(taikoInbox)
    {
        _numProofs = bound(_numProofs, 0, allProofTypes.length - 1);

        IVerifier.Context[] memory contexts = _createDummyContextArray();

        // Build sub proofs with correct proving flags,
        // and expected composed proof type from fuzzed input
        ISurgeVerifier.SubProof[] memory subProofs = new ISurgeVerifier.SubProof[](_numProofs + 1);
        LibProofType.ProofType expectedComposedProofType;
        for (uint256 i; i <= _numProofs; ++i) {
            subProofs[i] =
                ISurgeVerifier.SubProof({ proofType: allProofTypes[i], proof: abi.encode(i) });
            expectedComposedProofType = expectedComposedProofType.combine(subProofs[i].proofType);
        }

        // Verify the proof
        LibProofType.ProofType composedProofType =
            surgeVerifier.verifyProof(contexts, abi.encode(subProofs));

        // Assert that the correct proof type is composed
        assertTrue(composedProofType.equals(expectedComposedProofType));
    }

    function test_verifyProof_reverts_if_invalid_proof_is_provided(
        uint256 _numProofs,
        uint256[4] memory _provingFlags
    )
        external
        transactBy(taikoInbox)
    {
        _numProofs = bound(_numProofs, 0, allProofTypes.length - 1);

        IVerifier.Context[] memory contexts = _createDummyContextArray();

        // Build sub proofs with incorrect proving flags
        ISurgeVerifier.SubProof[] memory subProofs = new ISurgeVerifier.SubProof[](_numProofs + 1);
        for (uint256 i; i <= _numProofs; ++i) {
            _provingFlags[i] = bound(_provingFlags[i], 0, allProofTypes.length - 1);
            vm.assume(_provingFlags[i] != i); // Force incorrect proving flag

            subProofs[i] = ISurgeVerifier.SubProof({
                proofType: allProofTypes[i],
                proof: abi.encode(_provingFlags[i])
            });
        }

        // Transaction should revert within internal verifier
        vm.expectRevert("MockInternalVerifier: Invalid flag");
        surgeVerifier.verifyProof(contexts, abi.encode(subProofs));
    }

    function test_verifyProof_reverts_if_invalid_proof_type_is_provided(uint256 _index)
        external
        transactBy(taikoInbox)
    {
        _index = bound(_index, 0, zkTeeProofTypes.length - 1);

        IVerifier.Context[] memory contexts = _createDummyContextArray();

        // Build a sub proof with incorrect proof type
        ISurgeVerifier.SubProof[] memory subProofs = new ISurgeVerifier.SubProof[](1);
        // ZK tee is a combination proof type which is not valid for the subproof input
        subProofs[0] =
            ISurgeVerifier.SubProof({ proofType: zkTeeProofTypes[_index], proof: abi.encode(0) });

        // Verify the proof
        vm.expectRevert(abi.encodeWithSelector(ISurgeVerifier.INVALID_PROOF_TYPE.selector));
        surgeVerifier.verifyProof(contexts, abi.encode(subProofs));
    }

    // Upgrade verifier tests
    // --------------------------------------------------------------------------------------------

    function test_markUpgradeable_marks_multiple_verifiers_upgradeable(uint256[4] memory _indices)
        external
        transactBy(taikoInbox)
    {
        // Build composed proof type to upgrade
        LibProofType.ProofType composedProofType;
        for (uint256 i; i < _indices.length; ++i) {
            _indices[i] = bound(_indices[i], 0, allProofTypes.length - 1);
            composedProofType = composedProofType.combine(allProofTypes[_indices[i]]);
        }

        // Mark the verifiers upgradeable
        surgeVerifier.markUpgradeable(composedProofType);

        _assertVerifiersUpgradeable(_indices);
    }

    function test_upgradeVerifier_upgrades_a_verifier(
        uint256 _index,
        address _newVerifier
    )
        external
        transactBy(taikoInbox)
    {
        _index = bound(_index, 0, allProofTypes.length - 1);

        // Mark a verifier as upgradeable
        surgeVerifier.markUpgradeable(allProofTypes[_index]);

        // Alice (the owner) upgrades the verifier
        vm.startPrank(Alice);
        surgeVerifier.upgradeVerifier(allProofTypes[_index], _newVerifier);
        vm.stopPrank();

        // Assert that the verifier is upgraded
        _assertVerifierUpgraded(_index, _newVerifier);
    }

    function test_upgradeVerifier_reverts_if_verifier_is_not_upgradeable(
        uint256 _indexToMark,
        uint256 _indexToUpgrade,
        address _newVerifier
    )
        external
        transactBy(taikoInbox)
    {
        _indexToMark = bound(_indexToMark, 0, allProofTypes.length - 1);
        _indexToUpgrade = bound(_indexToUpgrade, 0, allProofTypes.length - 1);

        vm.assume(_indexToMark != _indexToUpgrade);

        // Mark a verifier as upgradeable
        surgeVerifier.markUpgradeable(allProofTypes[_indexToMark]);

        // Upgrade by Alice (the owner) fails since the verifier is not mark upgradeable
        vm.expectRevert(
            abi.encodeWithSelector(ISurgeVerifier.VERIFIER_NOT_MARKED_UPGRADEABLE.selector)
        );
        vm.startPrank(Alice);
        surgeVerifier.upgradeVerifier(allProofTypes[_indexToUpgrade], _newVerifier);
        vm.stopPrank();
    }

    function test_upgradeVerifier_reverts_if_invalid_proof_type_is_provided(
        uint256 _index,
        address _newVerifier
    )
        external
        transactBy(Alice)
    {
        _index = bound(_index, 0, zkTeeProofTypes.length - 1);

        // Upgrade by Alice (the owner) fails since a composed zk-tee proof type is invalid
        vm.expectRevert(abi.encodeWithSelector(ISurgeVerifier.INVALID_PROOF_TYPE.selector));
        surgeVerifier.upgradeVerifier(zkTeeProofTypes[_index], _newVerifier);
    }

    // Helper functions
    // --------------------------------------------------------------------------------------------

    function _createDummyContextArray() internal pure returns (IVerifier.Context[] memory) {
        IVerifier.Context[] memory contexts = new IVerifier.Context[](1);
        contexts[0] = IVerifier.Context({
            batchId: uint64(0),
            metaHash: bytes32(0),
            transition: ITaikoInbox.Transition({
                parentHash: bytes32(0),
                blockHash: bytes32(0),
                stateRoot: bytes32(0)
            })
        });
        return contexts;
    }

    function _assertVerifiersUpgradeable(uint256[4] memory _indices) internal view {
        bool upgradeable;
        for (uint256 i; i < _indices.length; ++i) {
            if (_indices[i] == 0) {
                (upgradeable,) = surgeVerifier.sgxRethVerifier();
                assertTrue(upgradeable);
            } else if (_indices[i] == 1) {
<<<<<<< HEAD
                (upgradeable,) = surgeVerifier.tdxNethermindVerifier();
=======
                (upgradeable,) = surgeVerifier.sgxGethVerifier();
>>>>>>> e9c2ae66
                assertTrue(upgradeable);
            } else if (_indices[i] == 2) {
                (upgradeable,) = surgeVerifier.azureTdxNethermindVerifier();
                assertTrue(upgradeable);
            } else if (_indices[i] == 3) {
                (upgradeable,) = surgeVerifier.sp1RethVerifier();
                assertTrue(upgradeable);
            } else if (_indices[i] == 4) {
                (upgradeable,) = surgeVerifier.risc0RethVerifier();
                assertTrue(upgradeable);
            }
        }
    }

    function _assertVerifierUpgraded(uint256 _index, address _newVerifier) internal view {
        bool upgradeable;
        address expectedVerifier;

        if (_index == 0) {
            (upgradeable, expectedVerifier) = surgeVerifier.sgxRethVerifier();
        } else if (_index == 1) {
<<<<<<< HEAD
            (upgradeable, expectedVerifier) = surgeVerifier.tdxNethermindVerifier();
=======
            (upgradeable, expectedVerifier) = surgeVerifier.sgxGethVerifier();
>>>>>>> e9c2ae66
        } else if (_index == 2) {
            (upgradeable, expectedVerifier) = surgeVerifier.azureTdxNethermindVerifier();
        } else if (_index == 3) {
            (upgradeable, expectedVerifier) = surgeVerifier.sp1RethVerifier();
        } else if (_index == 4) {
            (upgradeable, expectedVerifier) = surgeVerifier.risc0RethVerifier();
        }

        assertFalse(upgradeable);
        assertEq(expectedVerifier, _newVerifier);

        // Check that other verifiers are untouched
        if (_index != 0) {
            (, expectedVerifier) = surgeVerifier.sgxRethVerifier();
            assertTrue(expectedVerifier != _newVerifier);
        }
        if (_index != 1) {
<<<<<<< HEAD
            (, expectedVerifier) = surgeVerifier.tdxNethermindVerifier();
=======
            (, expectedVerifier) = surgeVerifier.sgxGethVerifier();
>>>>>>> e9c2ae66
            assertTrue(expectedVerifier != _newVerifier);
        }
        if (_index != 2) {
            (, expectedVerifier) = surgeVerifier.azureTdxNethermindVerifier();
            assertTrue(expectedVerifier != _newVerifier);
        }
        if (_index != 3) {
            (, expectedVerifier) = surgeVerifier.sp1RethVerifier();
            assertTrue(expectedVerifier != _newVerifier);
        }
        if (_index != 4) {
            (, expectedVerifier) = surgeVerifier.risc0RethVerifier();
            assertTrue(expectedVerifier != _newVerifier);
        }
    }
}<|MERGE_RESOLUTION|>--- conflicted
+++ resolved
@@ -27,27 +27,20 @@
     SurgeVerifier internal surgeVerifier;
 
     MockInternalVerifier internal sgxRethVerifier;
-<<<<<<< HEAD
     MockInternalVerifier internal tdxNethermindVerifier;
     MockInternalVerifier internal azureTdxNethermindVerifier;
-=======
     MockInternalVerifier internal sgxGethVerifier;
->>>>>>> e9c2ae66
     MockInternalVerifier internal risc0RethVerifier;
     MockInternalVerifier internal sp1RethVerifier;
 
     function setUpOnEthereum() internal override {
         taikoInbox = address(new MockTaikoInbox());
         sgxRethVerifier = new MockInternalVerifier(0);
-<<<<<<< HEAD
-        tdxNethermindVerifier = new MockInternalVerifier(1);
-        azureTdxNethermindVerifier = new MockInternalVerifier(2);
-=======
         sgxGethVerifier = new MockInternalVerifier(1);
-        sp1RethVerifier = new MockInternalVerifier(2);
->>>>>>> e9c2ae66
-        risc0RethVerifier = new MockInternalVerifier(3);
-        sp1RethVerifier = new MockInternalVerifier(4);
+        tdxNethermindVerifier = new MockInternalVerifier(2);
+        azureTdxNethermindVerifier = new MockInternalVerifier(3);
+        risc0RethVerifier = new MockInternalVerifier(4);
+        sp1RethVerifier = new MockInternalVerifier(5);
 
         address surgeVerifierAddr = deploy({
             name: "surge_verifier",
@@ -57,14 +50,11 @@
                 (
                     Alice,
                     address(sgxRethVerifier),
-<<<<<<< HEAD
+                    address(sgxGethVerifier),
                     address(tdxNethermindVerifier),
                     address(azureTdxNethermindVerifier),
-=======
->>>>>>> e9c2ae66
                     address(risc0RethVerifier),
-                    address(sp1RethVerifier),
-                    address(sgxGethVerifier)
+                    address(sp1RethVerifier)
                 )
             )
         });
@@ -255,19 +245,18 @@
                 (upgradeable,) = surgeVerifier.sgxRethVerifier();
                 assertTrue(upgradeable);
             } else if (_indices[i] == 1) {
-<<<<<<< HEAD
+                (upgradeable,) = surgeVerifier.sgxGethVerifier();
+                assertTrue(upgradeable);
+            } else if (_indices[i] == 2) {
                 (upgradeable,) = surgeVerifier.tdxNethermindVerifier();
-=======
-                (upgradeable,) = surgeVerifier.sgxGethVerifier();
->>>>>>> e9c2ae66
-                assertTrue(upgradeable);
-            } else if (_indices[i] == 2) {
+                assertTrue(upgradeable);
+            } else if (_indices[i] == 3) {
                 (upgradeable,) = surgeVerifier.azureTdxNethermindVerifier();
                 assertTrue(upgradeable);
-            } else if (_indices[i] == 3) {
+            } else if (_indices[i] == 4) {
                 (upgradeable,) = surgeVerifier.sp1RethVerifier();
                 assertTrue(upgradeable);
-            } else if (_indices[i] == 4) {
+            } else if (_indices[i] == 5) {
                 (upgradeable,) = surgeVerifier.risc0RethVerifier();
                 assertTrue(upgradeable);
             }
@@ -281,16 +270,14 @@
         if (_index == 0) {
             (upgradeable, expectedVerifier) = surgeVerifier.sgxRethVerifier();
         } else if (_index == 1) {
-<<<<<<< HEAD
+            (upgradeable, expectedVerifier) = surgeVerifier.sgxGethVerifier();
+        } else if (_index == 2) {
             (upgradeable, expectedVerifier) = surgeVerifier.tdxNethermindVerifier();
-=======
-            (upgradeable, expectedVerifier) = surgeVerifier.sgxGethVerifier();
->>>>>>> e9c2ae66
-        } else if (_index == 2) {
+        } else if (_index == 3) {
             (upgradeable, expectedVerifier) = surgeVerifier.azureTdxNethermindVerifier();
-        } else if (_index == 3) {
+        } else if (_index == 4) {
             (upgradeable, expectedVerifier) = surgeVerifier.sp1RethVerifier();
-        } else if (_index == 4) {
+        } else if (_index == 5) {
             (upgradeable, expectedVerifier) = surgeVerifier.risc0RethVerifier();
         }
 
@@ -303,22 +290,22 @@
             assertTrue(expectedVerifier != _newVerifier);
         }
         if (_index != 1) {
-<<<<<<< HEAD
+            (, expectedVerifier) = surgeVerifier.sgxGethVerifier();
+            assertTrue(expectedVerifier != _newVerifier);
+        }
+        if (_index != 2) {
             (, expectedVerifier) = surgeVerifier.tdxNethermindVerifier();
-=======
-            (, expectedVerifier) = surgeVerifier.sgxGethVerifier();
->>>>>>> e9c2ae66
-            assertTrue(expectedVerifier != _newVerifier);
-        }
-        if (_index != 2) {
+            assertTrue(expectedVerifier != _newVerifier);
+        }
+        if (_index != 3) {
             (, expectedVerifier) = surgeVerifier.azureTdxNethermindVerifier();
             assertTrue(expectedVerifier != _newVerifier);
         }
-        if (_index != 3) {
+        if (_index != 4) {
             (, expectedVerifier) = surgeVerifier.sp1RethVerifier();
             assertTrue(expectedVerifier != _newVerifier);
         }
-        if (_index != 4) {
+        if (_index != 5) {
             (, expectedVerifier) = surgeVerifier.risc0RethVerifier();
             assertTrue(expectedVerifier != _newVerifier);
         }
