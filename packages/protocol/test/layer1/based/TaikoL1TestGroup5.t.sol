// SPDX-License-Identifier: MIT
pragma solidity ^0.8.24;

import "./TaikoL1TestGroupBase.sol";

contract TaikoL1TestGroup5 is TaikoL1TestGroupBase {
    // Test summary:
    // 1. Alice proposes a block,
    // 2. Guardian prover directly proves the block.
    // 3. Guardian prover re-proves the same transition and fails.
    // 4. Guardian prover proves the block again with a different transition.
    // 5. William contests the guardian prover using a lower-tier proof and fails.
    function test_taikoL1_group_5_case_1() external {
        vm.warp(1_000_000);

        giveEthAndDepositBond(Alice, 1000 ether, 1000 ether);

        giveEthAndDepositBond(William, 1000 ether, 1000 ether);

        console2.log("====== Alice propose a block");
        TaikoData.BlockMetadataV2 memory meta = proposeBlock(Alice, "");

        console2.log("====== Guardian prover proves");
        bytes32 parentHash = GENESIS_BLOCK_HASH;
        bytes32 blockHash = bytes32(uint256(10));
        bytes32 stateRoot = bytes32(uint256(11));

        mineAndWrap(10 seconds);
        proveBlock(William, meta, parentHash, blockHash, stateRoot, LibTiers.TIER_GUARDIAN, "");

        {
            printBlockAndTrans(meta.id);

            TaikoData.BlockV2 memory blk = L1.getBlockV2(meta.id);
            assertEq(blk.nextTransitionId, 2);
            assertEq(blk.verifiedTransitionId, 0);

            TaikoData.TransitionState memory ts = L1.getTransition(meta.id, 1);
            assertEq(ts.blockHash, blockHash);
            assertEq(ts.stateRoot, stateRoot);
            assertEq(ts.tier, LibTiers.TIER_GUARDIAN);
            assertEq(ts.contester, address(0));
            assertEq(ts.validityBond, 0);
            assertEq(ts.prover, address(gp));
            assertEq(ts.timestamp, block.timestamp);

            assertEq(L1.bondBalanceOf(Alice), 1000 ether);
            assertEq(L1.bondBalanceOf(William), 1000 ether);
        }

        console2.log("====== Guardian re-approve with the same transition");
        mineAndWrap(10 seconds);
        proveBlock(
            William,
            meta,
            parentHash,
            blockHash,
            stateRoot,
            LibTiers.TIER_GUARDIAN,
            LibProving.L1_ALREADY_PROVED.selector
        );

        console2.log("====== Guardian re-approve with a different transition");
        bytes32 blockHash2 = bytes32(uint256(20));
        bytes32 stateRoot2 = bytes32(uint256(21));
        mineAndWrap(10 seconds);
        proveBlock(William, meta, parentHash, blockHash2, stateRoot2, LibTiers.TIER_GUARDIAN, "");

        {
            printBlockAndTrans(meta.id);

            TaikoData.BlockV2 memory blk = L1.getBlockV2(meta.id);
            assertEq(blk.nextTransitionId, 2);
            assertEq(blk.verifiedTransitionId, 0);

            TaikoData.TransitionState memory ts = L1.getTransition(meta.id, 1);
            assertEq(ts.blockHash, blockHash2);
            assertEq(ts.stateRoot, stateRoot2);
            assertEq(ts.tier, LibTiers.TIER_GUARDIAN);
            assertEq(ts.contester, address(0));
            assertEq(ts.validityBond, 0);
            assertEq(ts.prover, address(gp));
            assertEq(ts.timestamp, block.timestamp);

            assertEq(L1.bondBalanceOf(Alice), 1000 ether);
            assertEq(L1.bondBalanceOf(William), 1000 ether);
        }

        console2.log("====== William contests with a lower tier proof");
        mineAndWrap(10 seconds);
        proveBlock(
            William,
            meta,
            parentHash,
            blockHash,
            stateRoot,
            LibTiers.TIER_SGX,
            LibProving.L1_INVALID_TIER.selector
        );

        console2.log("====== Verify the block");
        mineAndWrap(7 days);
        verifyBlock(1);
        {
            printBlockAndTrans(meta.id);

            TaikoData.BlockV2 memory blk = L1.getBlockV2(meta.id);

            assertEq(blk.nextTransitionId, 2);
            assertEq(blk.verifiedTransitionId, 1);

            TaikoData.TransitionState memory ts = L1.getTransition(meta.id, 1);
            assertEq(ts.blockHash, blockHash2);
            assertEq(ts.stateRoot, stateRoot2);
            assertEq(ts.tier, LibTiers.TIER_GUARDIAN);
            assertEq(ts.prover, address(gp));

            assertEq(L1.bondBalanceOf(Alice), 1000 ether);
            assertEq(L1.bondBalanceOf(William), 1000 ether);
        }
    }

    // Test summary:
    // 1. Alice proposes a block, Alice is the prover.
    // 2. Alice proves the block.
    // 3. Guardian prover re-proves the same transition and fails.
    // 4. Guardian prover proves the block with a different transition.
    // 5. William contests the guardian prover using a lower-tier proof and fails.
    function test_taikoL1_group_5_case_2() external {
        vm.warp(1_000_000);

        giveEthAndDepositBond(Alice, 1000 ether, 1000 ether);

<<<<<<< HEAD
        giveEthAndTko(William, 10_000 ether, 1000 ether);
        ITierProvider.Tier memory tierOp = ITierProvider(tr).getTier(LibTiers.TIER_OPTIMISTIC);
=======
        giveEthAndDepositBond(William, 1000 ether, 1000 ether);
        ITierProvider.Tier memory tierOp = TestTierProvider(cp).getTier(LibTiers.TIER_OPTIMISTIC);
>>>>>>> b5e4666f

        console2.log("====== Alice propose a block");
        TaikoData.BlockMetadataV2 memory meta = proposeBlock(Alice, "");

        console2.log("====== Alice proves the block");
        bytes32 parentHash = GENESIS_BLOCK_HASH;
        bytes32 blockHash = bytes32(uint256(10));
        bytes32 stateRoot = bytes32(uint256(11));

        mineAndWrap(10 seconds);
        proveBlock(Alice, meta, parentHash, blockHash, stateRoot, meta.minTier, "");

        console2.log("====== Guardian re-approve with the same transition");
        mineAndWrap(10 seconds);
        proveBlock(
            William,
            meta,
            parentHash,
            blockHash,
            stateRoot,
            LibTiers.TIER_GUARDIAN,
            LibProving.L1_ALREADY_PROVED.selector
        );

        console2.log("====== Guardian re-approve with a different transition");
        bytes32 blockHash2 = bytes32(uint256(20));
        bytes32 stateRoot2 = bytes32(uint256(21));
        mineAndWrap(10 seconds);
        proveBlock(William, meta, parentHash, blockHash2, stateRoot2, LibTiers.TIER_GUARDIAN, "");

        {
            printBlockAndTrans(meta.id);

            TaikoData.BlockV2 memory blk = L1.getBlockV2(meta.id);
            assertEq(blk.nextTransitionId, 2);
            assertEq(blk.verifiedTransitionId, 0);

            TaikoData.TransitionState memory ts = L1.getTransition(meta.id, 1);
            assertEq(ts.blockHash, blockHash2);
            assertEq(ts.stateRoot, stateRoot2);
            assertEq(ts.tier, LibTiers.TIER_GUARDIAN);
            assertEq(ts.contester, address(0));
            assertEq(ts.validityBond, 0);
            assertEq(ts.prover, address(gp));
            assertEq(ts.timestamp, block.timestamp);

            assertEq(L1.bondBalanceOf(Alice), 1000 ether - tierOp.validityBond);
            assertEq(L1.bondBalanceOf(William), 1000 ether);
        }

        console2.log("====== Verify the block");
        mineAndWrap(7 days);
        verifyBlock(1);
        {
            printBlockAndTrans(meta.id);

            TaikoData.BlockV2 memory blk = L1.getBlockV2(meta.id);

            assertEq(blk.nextTransitionId, 2);
            assertEq(blk.verifiedTransitionId, 1);

            TaikoData.TransitionState memory ts = L1.getTransition(meta.id, 1);
            assertEq(ts.blockHash, blockHash2);
            assertEq(ts.stateRoot, stateRoot2);
            assertEq(ts.tier, LibTiers.TIER_GUARDIAN);
            assertEq(ts.prover, address(gp));

            assertEq(L1.bondBalanceOf(Alice), 1000 ether - tierOp.validityBond);
            assertEq(L1.bondBalanceOf(William), 1000 ether);
        }
    }

    // Test summary:
    // 1. Alice proposes a block,
    // 2. David proves the block outside the proving window.
    // 3. Guardian prover re-proves the same transition and fails.
    // 4. Guardian prover proves the block with a different transition.
    // 5. William contests the guardian prover using a lower-tier proof and fails.
    function test_taikoL1_group_5_case_3() external {
        vm.warp(1_000_000);

        giveEthAndDepositBond(Alice, 1000 ether, 1000 ether);

<<<<<<< HEAD
        giveEthAndTko(David, 10_000 ether, 1000 ether);
        giveEthAndTko(William, 10_000 ether, 1000 ether);
        ITierProvider.Tier memory tierOp = ITierProvider(tr).getTier(LibTiers.TIER_OPTIMISTIC);
=======
        giveEthAndDepositBond(David, 1000 ether, 1000 ether);
        giveEthAndDepositBond(William, 1000 ether, 1000 ether);
        ITierProvider.Tier memory tierOp = TestTierProvider(cp).getTier(LibTiers.TIER_OPTIMISTIC);
>>>>>>> b5e4666f

        console2.log("====== Alice propose a block");
        TaikoData.BlockMetadataV2 memory meta = proposeBlock(Alice, "");

        uint96 livenessBond = L1.getConfig().livenessBond;

        console2.log("====== David proves the block");
        bytes32 parentHash = GENESIS_BLOCK_HASH;
        bytes32 blockHash = bytes32(uint256(10));
        bytes32 stateRoot = bytes32(uint256(11));

        mineAndWrap(7 days);
        proveBlock(David, meta, parentHash, blockHash, stateRoot, meta.minTier, "");

        console2.log("====== Guardian re-approve with the same transition");
        mineAndWrap(10 seconds);
        proveBlock(
            William,
            meta,
            parentHash,
            blockHash,
            stateRoot,
            LibTiers.TIER_GUARDIAN,
            LibProving.L1_ALREADY_PROVED.selector
        );

        console2.log("====== Guardian re-approve with a different transition");
        bytes32 blockHash2 = bytes32(uint256(20));
        bytes32 stateRoot2 = bytes32(uint256(21));
        mineAndWrap(10 seconds);
        proveBlock(William, meta, parentHash, blockHash2, stateRoot2, LibTiers.TIER_GUARDIAN, "");

        {
            printBlockAndTrans(meta.id);

            TaikoData.BlockV2 memory blk = L1.getBlockV2(meta.id);
            assertEq(blk.nextTransitionId, 2);
            assertEq(blk.verifiedTransitionId, 0);

            TaikoData.TransitionState memory ts = L1.getTransition(meta.id, 1);
            assertEq(ts.blockHash, blockHash2);
            assertEq(ts.stateRoot, stateRoot2);
            assertEq(ts.tier, LibTiers.TIER_GUARDIAN);
            assertEq(ts.contester, address(0));
            assertEq(ts.validityBond, 0);
            assertEq(ts.prover, address(gp));
            assertEq(ts.timestamp, block.timestamp);

            assertEq(L1.bondBalanceOf(Alice), 1000 ether - livenessBond);
            assertEq(
                L1.bondBalanceOf(David), 1000 ether - tierOp.validityBond + livenessBond * 7 / 8
            );
            assertEq(L1.bondBalanceOf(William), 1000 ether);
        }

        console2.log("====== Verify the block");
        mineAndWrap(7 days);
        verifyBlock(1);
        {
            printBlockAndTrans(meta.id);

            TaikoData.BlockV2 memory blk = L1.getBlockV2(meta.id);

            assertEq(blk.nextTransitionId, 2);
            assertEq(blk.verifiedTransitionId, 1);

            TaikoData.TransitionState memory ts = L1.getTransition(meta.id, 1);
            assertEq(ts.blockHash, blockHash2);
            assertEq(ts.stateRoot, stateRoot2);
            assertEq(ts.tier, LibTiers.TIER_GUARDIAN);
            assertEq(ts.prover, address(gp));

            assertEq(L1.bondBalanceOf(Alice), 1000 ether - livenessBond);
            assertEq(
                L1.bondBalanceOf(David), 1000 ether - tierOp.validityBond + livenessBond * 7 / 8
            );
            assertEq(L1.bondBalanceOf(William), 1000 ether);
        }
    }

    // Test summary:
    // 1. Alice proposes a block,
    // 2. Guardian prover directly proves the block out of proving window
    function test_taikoL1_group_5_case_4() external {
        vm.warp(1_000_000);

        giveEthAndDepositBond(Alice, 1000 ether, 1000 ether);

        giveEthAndDepositBond(William, 1000 ether, 1000 ether);

        console2.log("====== Alice propose a block");
        TaikoData.BlockMetadataV2 memory meta = proposeBlock(Alice, "");

        console2.log("====== Guardian prover proves");
        bytes32 parentHash = GENESIS_BLOCK_HASH;
        bytes32 blockHash = bytes32(uint256(10));
        bytes32 stateRoot = bytes32(uint256(11));

        mineAndWrap(7 days);
        proveBlock(William, meta, parentHash, blockHash, stateRoot, LibTiers.TIER_GUARDIAN, "");

        {
            printBlockAndTrans(meta.id);

            TaikoData.BlockV2 memory blk = L1.getBlockV2(meta.id);
            assertEq(blk.nextTransitionId, 2);
            assertEq(blk.verifiedTransitionId, 0);

            TaikoData.TransitionState memory ts = L1.getTransition(meta.id, 1);
            assertEq(ts.blockHash, blockHash);
            assertEq(ts.stateRoot, stateRoot);
            assertEq(ts.tier, LibTiers.TIER_GUARDIAN);
            assertEq(ts.contester, address(0));
            assertEq(ts.validityBond, 0);
            assertEq(ts.prover, address(gp));
            assertEq(ts.timestamp, block.timestamp);

            assertEq(L1.bondBalanceOf(Alice), 1000 ether - L1.getConfig().livenessBond);
            assertEq(L1.bondBalanceOf(William), 1000 ether);
        }
    }
}<|MERGE_RESOLUTION|>--- conflicted
+++ resolved
@@ -131,13 +131,8 @@
 
         giveEthAndDepositBond(Alice, 1000 ether, 1000 ether);
 
-<<<<<<< HEAD
         giveEthAndTko(William, 10_000 ether, 1000 ether);
         ITierProvider.Tier memory tierOp = ITierProvider(tr).getTier(LibTiers.TIER_OPTIMISTIC);
-=======
-        giveEthAndDepositBond(William, 1000 ether, 1000 ether);
-        ITierProvider.Tier memory tierOp = TestTierProvider(cp).getTier(LibTiers.TIER_OPTIMISTIC);
->>>>>>> b5e4666f
 
         console2.log("====== Alice propose a block");
         TaikoData.BlockMetadataV2 memory meta = proposeBlock(Alice, "");
@@ -221,15 +216,9 @@
 
         giveEthAndDepositBond(Alice, 1000 ether, 1000 ether);
 
-<<<<<<< HEAD
         giveEthAndTko(David, 10_000 ether, 1000 ether);
         giveEthAndTko(William, 10_000 ether, 1000 ether);
         ITierProvider.Tier memory tierOp = ITierProvider(tr).getTier(LibTiers.TIER_OPTIMISTIC);
-=======
-        giveEthAndDepositBond(David, 1000 ether, 1000 ether);
-        giveEthAndDepositBond(William, 1000 ether, 1000 ether);
-        ITierProvider.Tier memory tierOp = TestTierProvider(cp).getTier(LibTiers.TIER_OPTIMISTIC);
->>>>>>> b5e4666f
 
         console2.log("====== Alice propose a block");
         TaikoData.BlockMetadataV2 memory meta = proposeBlock(Alice, "");
