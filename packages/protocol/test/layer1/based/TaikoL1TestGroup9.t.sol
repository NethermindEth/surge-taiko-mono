--- conflicted
+++ resolved
@@ -154,15 +154,9 @@
     function test_taikoL1_group_9_case_2() external {
         proposeProveVerifyTheFirstBlock();
 
-<<<<<<< HEAD
         giveEthAndTko(Alice, 10_000 ether, 1000 ether);
         giveEthAndTko(William, 10_000 ether, 1000 ether);
         ITierProvider.Tier memory tierOp = ITierProvider(tr).getTier(LibTiers.TIER_OPTIMISTIC);
-=======
-        giveEthAndDepositBond(Alice, 1000 ether, 1000 ether);
-        giveEthAndDepositBond(William, 1000 ether, 1000 ether);
-        ITierProvider.Tier memory tierOp = TestTierProvider(cp).getTier(LibTiers.TIER_OPTIMISTIC);
->>>>>>> b5e4666f
 
         console2.log("====== Alice propose a block");
         TaikoData.BlockMetadataV2 memory meta = proposeBlock(Alice, "");
@@ -247,17 +241,10 @@
     function test_taikoL1_group_9_case_3() external {
         proposeProveVerifyTheFirstBlock();
 
-<<<<<<< HEAD
         giveEthAndTko(Alice, 10_000 ether, 1000 ether);
         giveEthAndTko(Carol, 10_000 ether, 1000 ether);
         giveEthAndTko(William, 10_000 ether, 1000 ether);
         ITierProvider.Tier memory tierOp = ITierProvider(tr).getTier(LibTiers.TIER_OPTIMISTIC);
-=======
-        giveEthAndDepositBond(Alice, 1000 ether, 1000 ether);
-        giveEthAndDepositBond(Carol, 1000 ether, 1000 ether);
-        giveEthAndDepositBond(William, 1000 ether, 1000 ether);
-        ITierProvider.Tier memory tierOp = TestTierProvider(cp).getTier(LibTiers.TIER_OPTIMISTIC);
->>>>>>> b5e4666f
 
         console2.log("====== Alice propose a block");
         TaikoData.BlockMetadataV2 memory meta = proposeBlock(Alice, "");
