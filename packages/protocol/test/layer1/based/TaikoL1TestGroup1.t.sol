--- conflicted
+++ resolved
@@ -12,15 +12,9 @@
         vm.warp(1_000_000);
         printBlockAndTrans(0);
 
-<<<<<<< HEAD
         giveEthAndTko(Alice, 10_000 ether, 1000 ether);
         giveEthAndTko(Taylor, 10_000 ether, 1000 ether);
         ITierProvider.Tier memory tierOp = ITierProvider(tr).getTier(LibTiers.TIER_OPTIMISTIC);
-=======
-        giveEthAndDepositBond(Alice, 1000 ether, 1000 ether);
-        giveEthAndDepositBond(Taylor, 1000 ether, 1000 ether);
-        ITierProvider.Tier memory tierOp = TestTierProvider(cp).getTier(LibTiers.TIER_OPTIMISTIC);
->>>>>>> b5e4666f
 
         console2.log("====== Alice propose a block");
         TaikoData.BlockMetadataV2 memory meta = proposeBlock(Alice, "");
@@ -124,15 +118,9 @@
         vm.warp(1_000_000);
         printBlockAndTrans(0);
 
-<<<<<<< HEAD
         giveEthAndTko(Alice, 10_000 ether, 1000 ether);
         giveEthAndTko(Taylor, 10_000 ether, 1000 ether);
         ITierProvider.Tier memory tierOp = ITierProvider(tr).getTier(LibTiers.TIER_OPTIMISTIC);
-=======
-        giveEthAndDepositBond(Alice, 1000 ether, 1000 ether);
-        giveEthAndDepositBond(Taylor, 1000 ether, 1000 ether);
-        ITierProvider.Tier memory tierOp = TestTierProvider(cp).getTier(LibTiers.TIER_OPTIMISTIC);
->>>>>>> b5e4666f
 
         console2.log("====== Alice propose a block");
         TaikoData.BlockMetadataV2 memory meta = proposeBlock(Alice, "");
@@ -228,13 +216,8 @@
         vm.warp(1_000_000);
         giveEthAndDepositBond(Alice, 1000 ether, 1000 ether);
 
-<<<<<<< HEAD
-        giveEthAndTko(Taylor, 10_000 ether, 1000 ether);
-        ITierProvider.Tier memory tierOp = ITierProvider(tr).getTier(LibTiers.TIER_OPTIMISTIC);
-=======
-        giveEthAndDepositBond(Taylor, 1000 ether, 1000 ether);
-        ITierProvider.Tier memory tierOp = TestTierProvider(cp).getTier(LibTiers.TIER_OPTIMISTIC);
->>>>>>> b5e4666f
+        giveEthAndTko(Taylor, 10_000 ether, 1000 ether);
+        ITierProvider.Tier memory tierOp = ITierProvider(tr).getTier(LibTiers.TIER_OPTIMISTIC);
 
         console2.log("====== Alice propose a block");
         TaikoData.BlockMetadataV2 memory meta = proposeBlock(Alice, "");
@@ -283,13 +266,8 @@
         vm.warp(1_000_000);
         giveEthAndDepositBond(Alice, 1000 ether, 1000 ether);
 
-<<<<<<< HEAD
-        giveEthAndTko(Taylor, 10_000 ether, 1000 ether);
-        ITierProvider.Tier memory tierOp = ITierProvider(tr).getTier(LibTiers.TIER_OPTIMISTIC);
-=======
-        giveEthAndDepositBond(Taylor, 1000 ether, 1000 ether);
-        ITierProvider.Tier memory tierOp = TestTierProvider(cp).getTier(LibTiers.TIER_OPTIMISTIC);
->>>>>>> b5e4666f
+        giveEthAndTko(Taylor, 10_000 ether, 1000 ether);
+        ITierProvider.Tier memory tierOp = ITierProvider(tr).getTier(LibTiers.TIER_OPTIMISTIC);
 
         console2.log("====== Alice propose a block");
         TaikoData.BlockMetadataV2 memory meta = proposeBlock(Alice, "");
@@ -337,15 +315,9 @@
         vm.warp(1_000_000);
         giveEthAndDepositBond(Alice, 1000 ether, 1000 ether);
 
-<<<<<<< HEAD
         giveEthAndTko(Taylor, 10_000 ether, 1000 ether);
         giveEthAndTko(William, 10_000 ether, 1000 ether);
         ITierProvider.Tier memory tierOp = ITierProvider(tr).getTier(LibTiers.TIER_OPTIMISTIC);
-=======
-        giveEthAndDepositBond(Taylor, 1000 ether, 1000 ether);
-        giveEthAndDepositBond(William, 1000 ether, 1000 ether);
-        ITierProvider.Tier memory tierOp = TestTierProvider(cp).getTier(LibTiers.TIER_OPTIMISTIC);
->>>>>>> b5e4666f
 
         console2.log("====== Alice propose a block");
         TaikoData.BlockMetadataV2 memory meta = proposeBlock(Alice, "");
@@ -392,15 +364,9 @@
         vm.warp(1_000_000);
         printBlockAndTrans(0);
 
-<<<<<<< HEAD
         giveEthAndTko(Alice, 10_000 ether, 1000 ether);
         giveEthAndTko(Taylor, 10_000 ether, 1000 ether);
         ITierProvider.Tier memory tierOp = ITierProvider(tr).getTier(LibTiers.TIER_OPTIMISTIC);
-=======
-        giveEthAndDepositBond(Alice, 1000 ether, 1000 ether);
-        giveEthAndDepositBond(Taylor, 1000 ether, 1000 ether);
-        ITierProvider.Tier memory tierOp = TestTierProvider(cp).getTier(LibTiers.TIER_OPTIMISTIC);
->>>>>>> b5e4666f
 
         console2.log("====== Alice propose a block");
         TaikoData.BlockMetadataV2 memory meta = proposeBlock(Alice, "");
