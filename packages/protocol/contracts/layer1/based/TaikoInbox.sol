--- conflicted
+++ resolved
@@ -110,177 +110,16 @@
 
         Stats2 memory stats2;
         Config memory config = pacayaConfig();
-<<<<<<< HEAD
-        IVerifier.Context[] memory ctxs = new IVerifier.Context[](metas.length);
-
-        // Surge: Remove `hasConflictingProof` variable
-
-        for (uint256 i; i < metas.length; ++i) {
-            BatchMetadata memory meta = metas[i];
-
-            require(meta.batchId >= config.forkHeights.pacaya, ForkNotActivated());
-            require(
-                config.forkHeights.shasta == 0 || meta.batchId < config.forkHeights.shasta,
-                BeyondCurrentFork()
-            );
-
-            require(meta.batchId > stats2.lastVerifiedBatchId, BatchNotFound());
-            require(meta.batchId < stats2.numBatches, BatchNotFound());
-
-            Transition memory tran = trans[i];
-            require(tran.parentHash != 0, InvalidTransitionParentHash());
-            require(tran.blockHash != 0, InvalidTransitionBlockHash());
-            require(tran.stateRoot != 0, InvalidTransitionStateRoot());
-
-            ctxs[i].batchId = meta.batchId;
-            ctxs[i].metaHash = keccak256(abi.encode(meta));
-            ctxs[i].transition = tran;
-
-            // Verify the batch's metadata.
-            uint256 slot = meta.batchId % config.batchRingBufferSize;
-            Batch storage batch = state.batches[slot];
-            require(ctxs[i].metaHash == batch.metaHash, MetaHashMismatch());
-
-            // Finds out if this transition is overwriting an existing one (with the same parent
-            // hash) or is a new one.
-            uint24 tid;
-
-            // Surge: block to avoid stack too deep
-            {
-                uint24 nextTransitionId = batch.nextTransitionId;
-                if (nextTransitionId > 1) {
-                    // This batch has at least one transition.
-                    // Surge: get the first transition
-                    if (state.transitions[slot][1][0].parentHash == tran.parentHash) {
-                        // Overwrite the first transition.
-                        tid = 1;
-                    } else if (nextTransitionId > 2) {
-                        // Retrieve the transition ID using the parent hash from the mapping. If the
-                        // ID
-                        // is 0, it indicates a new transition; otherwise, it's an overwrite of an
-                        // existing transition.
-                        tid = state.transitionIds[meta.batchId][tran.parentHash];
-                    }
-                }
-            }
-
-            if (tid == 0) {
-                // This transition is new, we need to use the next available ID.
-                unchecked {
-                    tid = batch.nextTransitionId++;
-                }
-            } else {
-                TransitionState[] storage transitions = state.transitions[slot][tid];
-
-                // Surge: `mti` is the matching transition index
-                uint256 mti = type(uint256).max;
-                {
-                    // Surge: Try to find a matching transition
-                    uint256 numTransitions = transitions.length;
-                    for (uint256 j; j < numTransitions; ++j) {
-                        bytes32 _blockHash = transitions[j].blockHash;
-                        bytes32 _stateRoot = transitions[j].stateRoot;
-                        if (
-                            _blockHash == tran.blockHash
-                                && (_stateRoot == 0 || _stateRoot == tran.stateRoot)
-                        ) {
-                            mti = j;
-                            break;
-                        }
-                    }
-                }
-
-                // Surge: Remove the notion of reusing invalidated transitions since we no longer
-                // invalidate on conflicting proofs
-
-                // Surge: Modify the logic of checking for matching transitions based on the
-                // new finality gadget
-
-                // A matching transition was found
-                if (mti != type(uint256).max) {
-                    // Existing proof type of the matching transition
-                    LibProofType.ProofType _proofType = transitions[mti].proofType;
-
-                    // Take action depending upon existing proof type
-                    // TODO: check if this makes sense
-                    if (
-                        _proofType.isFinalizingProof()
-                            || (_proofType.isZkProof() && proofType.isZkProof())
-                            || (_proofType.isTeeProof() && proofType.isTeeProof())
-                    ) {
-                        // We skip the transition if the existing proof type is ZK + TEE or if the
-                        // existing proof type is same as the newly submitted proof type
-                        continue;
-                    }
-
-                    // At this point, the transition would be both ZK + TEE proven
-                    transitions[mti].proofType = _proofType.combine(proofType);
-                    // The sender of the latest set of proofs becomes the bond receiver
-                    transitions[mti].bondReceiver = msg.sender;
-                } else {
-                    TransitionState memory _ts;
-
-                    // Add the conflicting transition
-                    _ts.blockHash = tran.blockHash;
-                    _ts.stateRoot = meta.batchId % config.stateRootSyncInternal == 0
-                        ? tran.stateRoot
-                        : bytes32(0);
-                    _ts.proofType = proofType;
-
-                    // If the conflicting transition is finalising, the sender of the proof becomes
-                    // the bond receiver
-                    if (proofType.isFinalizingProof()) {
-                        _ts.bondReceiver = msg.sender;
-                    }
-
-                    // _ts.createdAt may not be set since it is irrelevant for conflicting
-                    // transitions
-
-                    transitions.push(_ts);
-
-                    emit ConflictingProof(meta.batchId, _ts, tran);
-                }
-
-                // Surge: remove transition state and shift it to the conditionals above
-
-                // Proceed with other transitions.
-                continue;
-            }
-=======
->>>>>>> e9c2ae66
 
         LibProving.ProveBatchesParams memory proveParams =
             LibProving.ProveBatchesParams({ proofType: proofType, metas: metas, trans: trans });
 
-<<<<<<< HEAD
-            if (tid == 1) {
-                __ts.parentHash = tran.parentHash;
-            } else {
-                state.transitionIds[meta.batchId][tran.parentHash] = tid;
-            }
-
-            __ts.blockHash = tran.blockHash;
-            __ts.stateRoot =
-                meta.batchId % config.stateRootSyncInternal == 0 ? tran.stateRoot : bytes32(0);
-            __ts.proofType = proofType;
-
-            bool inProvingWindow;
-            unchecked {
-                inProvingWindow = block.timestamp <= uint256(meta.proposedAt) + config.provingWindow;
-            }
-
-            // Surge: Set the bond receiver based on the proving window and received proof type
-            if (proofType.isFinalizingProof()) {
-                __ts.bondReceiver = inProvingWindow ? meta.proposer : msg.sender;
-            }
-=======
         // Surge: Extract proving logic into LibProving
         stats2 = LibProving.proveBatches(state, config, proveParams, _proof, verifier);
         LibVerifying.verifyBatches(
             state, config, stats2, metas.length, dao, verifier, signalService
         );
     }
->>>>>>> e9c2ae66
 
     /// @inheritdoc ITaikoInbox
     function proposeWithProof(
