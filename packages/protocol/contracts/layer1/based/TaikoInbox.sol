// SPDX-License-Identifier: MIT
pragma solidity ^0.8.24;

import "@openzeppelin/contracts/token/ERC20/utils/SafeERC20.sol";
import "src/shared/common/EssentialContract.sol";
import "src/shared/based/ITaiko.sol";
import "src/shared/libs/LibAddress.sol";
import "src/shared/libs/LibMath.sol";
import "src/shared/libs/LibNetwork.sol";
import "src/shared/libs/LibStrings.sol";
import "src/shared/signal/ISignalService.sol";
// Surge: import surge verifier related files
import "src/layer1/surge/verifiers/ISurgeVerifier.sol";
import "src/layer1/surge/verifiers/LibProofType.sol";
import "./ITaikoInbox.sol";
import "./IProposeBatch.sol";
// Surge: import new libraries
import "./LibVerifying.sol";
import "./LibProposing.sol";
import "./LibProving.sol";
import "./LibBonds.sol";

/// @title TaikoInbox
/// @notice Acts as the inbox for the Taiko Alethia protocol, a simplified version of the
/// original Taiko-Based Contestable Rollup (BCR). The tier-based proof system and
/// contestation mechanisms have been removed.
///
/// Key assumptions of this protocol:
/// - Block proposals and proofs are asynchronous. Proofs are not available at proposal time,
///   unlike Taiko Gwyneth, which assumes synchronous composability.
/// - Proofs are presumed error-free and thoroughly validated, with subproofs/multiproofs management
/// delegated to IVerifier contracts.
///
/// @dev Registered in the address resolver as "taiko".
/// @custom:security-contact security@nethermind.io
abstract contract TaikoInbox is EssentialContract, ITaikoInbox, IProposeBatch, ITaiko {
    using LibMath for uint256;
    using SafeERC20 for IERC20;
    using LibProofType for LibProofType.ProofType;

    address public immutable inboxWrapper;
    address public immutable dao;
    address public immutable verifier;
    address public immutable bondToken;
    ISignalService public immutable signalService;

    State public state; // storage layout much match Ontake fork
    uint256[50] private __gap;

    // External functions ------------------------------------------------------------------------

    constructor(
        address _inboxWrapper,
        address _dao,
        address _verifier,
        address _bondToken,
        address _signalService
    )
        nonZeroAddr(_dao)
        nonZeroAddr(_signalService)
        EssentialContract(address(0))
    {
        inboxWrapper = _inboxWrapper;
        dao = _dao;
        verifier = _verifier;
        bondToken = _bondToken;
        signalService = ISignalService(_signalService);
    }

    function init(address _owner, bytes32 _genesisBlockHash) external initializer {
        __Taiko_init(_owner, _genesisBlockHash);
    }

    /// @inheritdoc ITaikoInbox
    function proposeBatch(
        bytes calldata _params,
        bytes calldata _txList
    )
        public
        override(ITaikoInbox, IProposeBatch)
        nonReentrant
        returns (BatchInfo memory info_, BatchMetadata memory meta_)
    {
<<<<<<< HEAD
        Stats2 memory stats2 = state.stats2;
        Config memory config = pacayaConfig();
        require(stats2.numBatches >= config.forkHeights.pacaya, ForkNotActivated());

        unchecked {
            require(
                stats2.numBatches <= stats2.lastVerifiedBatchId + config.maxUnverifiedBatches,
                TooManyBatches()
            );

            BatchParams memory params = abi.decode(_params, (BatchParams));

            {
                if (inboxWrapper == address(0)) {
                    require(params.proposer == address(0), CustomProposerNotAllowed());
                    params.proposer = msg.sender;

                    // blob hashes are only accepted if the caller is trusted.
                    require(params.blobParams.blobHashes.length == 0, InvalidBlobParams());
                    require(params.blobParams.createdIn == 0, InvalidBlobCreatedIn());
                } else {
                    require(params.proposer != address(0), CustomProposerMissing());
                    require(msg.sender == inboxWrapper, NotInboxWrapper());
                }

                // In the upcoming Shasta fork, we might need to enforce the coinbase address as the
                // preconfer address. This will allow us to implement preconfirmation features in L2
                // anchor transactions.
                if (params.coinbase == address(0)) {
                    params.coinbase = params.proposer;
                }

                if (params.revertIfNotFirstProposal) {
                    require(state.stats2.lastProposedIn != block.number, NotFirstProposal());
                }
            }

            bool calldataUsed = _txList.length != 0;
            bool celestiaUsed = params.celestiaBlobParams.height > 0;

            if (calldataUsed) {
                // calldata is used for data availability
                require(params.blobParams.firstBlobIndex == 0, InvalidBlobParams());
                require(params.blobParams.numBlobs == 0, InvalidBlobParams());
                require(params.blobParams.createdIn == 0, InvalidBlobCreatedIn());
                require(params.blobParams.blobHashes.length == 0, InvalidBlobParams());
                require(params.celestiaBlobParams.height == 0, InvalidCelestiaBlobParams());
                require(params.celestiaBlobParams.namespace.length == 0, InvalidCelestiaBlobParams());
            } else if (celestiaUsed) {
                // Celestia is used for data availability
                require(params.blobParams.firstBlobIndex == 0, InvalidBlobParams());
                require(params.blobParams.numBlobs == 0, InvalidBlobParams());
                require(params.blobParams.createdIn == 0, InvalidBlobCreatedIn());
                require(params.blobParams.blobHashes.length == 0, InvalidBlobParams());
            } else if (params.blobParams.blobHashes.length == 0) {
                // this is a normal batch, blobs are created and used in the current batches.
                // firstBlobIndex can be non-zero.
                require(params.blobParams.numBlobs != 0, BlobNotSpecified());
                require(params.blobParams.createdIn == 0, InvalidBlobCreatedIn());
                params.blobParams.createdIn = uint64(block.number);
            } else {
                // this is a forced-inclusion batch, blobs were created in early blocks and are used
                // in the current batches
                require(params.blobParams.createdIn != 0, InvalidBlobCreatedIn());
                require(params.blobParams.numBlobs == 0, InvalidBlobParams());
                require(params.blobParams.firstBlobIndex == 0, InvalidBlobParams());
            }

            // Keep track of last batch's information.
            Batch storage lastBatch =
                state.batches[(stats2.numBatches - 1) % config.batchRingBufferSize];

            (uint64 anchorBlockId, uint64 lastBlockTimestamp) = _validateBatchParams(
                params,
                config.maxAnchorHeightOffset,
                config.maxSignalsToReceive,
                config.maxBlocksPerBatch,
                lastBatch
            );

            // This section constructs the metadata for the proposed batch, which is crucial for
            // nodes/clients to process the batch. The metadata itself is not stored on-chain;
            // instead, only its hash is kept.
            // The metadata must be supplied as calldata prior to proving the batch, enabling the
            // computation and verification of its integrity through the comparison of the metahash.
            //
            // Note that `difficulty` has been removed from the metadata. The client and prover must
            // use
            // the following approach to calculate a block's difficulty:
            //  `keccak256(abi.encode("TAIKO_DIFFICULTY", block.number))`
            info_ = BatchInfo({
                txsHash: bytes32(0), // to be initialised later
                //
                // Data to build L2 blocks
                blocks: params.blocks,
                blobHashes: new bytes32[](0), // to be initialised later
                extraData: bytes32(uint256(config.baseFeeConfig.sharingPctg)),
                coinbase: params.coinbase,
                proposedIn: uint64(block.number),
                blobCreatedIn: params.blobParams.createdIn,
                blobByteOffset: params.blobParams.byteOffset,
                blobByteSize: params.blobParams.byteSize,
                gasLimit: config.blockMaxGasLimit,
                // Surge: custom L2 basefee set by the proposer
                baseFee: params.baseFee,
                // Surge: Provided when Celestia is being used as an alternative DA layer
                celestiaBlobParams: params.celestiaBlobParams,
                lastBlockId: 0, // to be initialised later
                lastBlockTimestamp: lastBlockTimestamp,
                //
                // Data for the L2 anchor transaction, shared by all blocks in the batch
                anchorBlockId: anchorBlockId,
                anchorBlockHash: blockhash(anchorBlockId),
                baseFeeConfig: config.baseFeeConfig
            });

            require(info_.anchorBlockHash != 0, ZeroAnchorBlockHash());

            info_.lastBlockId = stats2.numBatches == config.forkHeights.pacaya
                ? stats2.numBatches + uint64(params.blocks.length) - 1
                : lastBatch.lastBlockId + uint64(params.blocks.length);

            (info_.txsHash, info_.blobHashes) =
                _calculateTxsHash(keccak256(_txList), params.blobParams);

            meta_ = BatchMetadata({
                infoHash: keccak256(abi.encode(info_)),
                proposer: params.proposer,
                batchId: stats2.numBatches,
                proposedAt: uint64(block.timestamp)
            });

            Batch storage batch = state.batches[stats2.numBatches % config.batchRingBufferSize];

            // SSTORE #1
            batch.metaHash = keccak256(abi.encode(meta_));

            // SSTORE #2 {{
            batch.batchId = stats2.numBatches;
            batch.lastBlockTimestamp = lastBlockTimestamp;
            batch.anchorBlockId = anchorBlockId;
            batch.nextTransitionId = 1;
            batch.verifiedTransitionId = 0;
            batch.finalisingTransitionIndex = 0;
            // SSTORE }}
=======
        require(!state.stats2.proposeWithProofMode, ProposeWithProofModeEnabled());
>>>>>>> a4cdb115

        BatchParams memory params = abi.decode(_params, (BatchParams));
        Stats2 memory stats2;
        Config memory config = pacayaConfig();

        // Surge: Extract proposing logic into LibProposing
        LibProposing.LibProposeBatchParams memory proposeBatchParams = LibProposing
            .LibProposeBatchParams({
            config: config,
            params: params,
            bondToken: bondToken,
            signalService: signalService,
            inboxWrapper: inboxWrapper
        });

        (info_, meta_, stats2) = LibProposing.proposeBatches(state, proposeBatchParams, _txList);
        LibVerifying.verifyBatches(state, config, stats2, 1, dao, verifier, signalService);
    }

    /// @inheritdoc ITaikoInbox
    function proveBatches(bytes calldata _params, bytes calldata _proof) external nonReentrant {
        require(!state.stats2.proposeWithProofMode, ProposeWithProofModeEnabled());

        (LibProofType.ProofType proofType, BatchMetadata[] memory metas, Transition[] memory trans)
        = abi.decode(_params, (LibProofType.ProofType, BatchMetadata[], Transition[]));

        Stats2 memory stats2;
        Config memory config = pacayaConfig();

        LibProving.ProveBatchesParams memory proveParams =
            LibProving.ProveBatchesParams({ proofType: proofType, metas: metas, trans: trans });

        // Surge: Extract proving logic into LibProving
        stats2 = LibProving.proveBatches(state, config, proveParams, _proof, verifier);
        LibVerifying.verifyBatches(
            state, config, stats2, metas.length, dao, verifier, signalService
        );
    }

    /// @inheritdoc ITaikoInbox
    function proposeWithProof(
        bytes calldata _proposeParams,
        bytes calldata _txList,
        bytes calldata _proveParams,
        bytes calldata _proof
    )
        external
        nonReentrant
        returns (BatchInfo memory info_, BatchMetadata memory meta_)
    {
        Stats2 memory stats2;
        Config memory config = pacayaConfig();

        {
            // Decode propose params
            BatchParams memory proposeParams = abi.decode(_proposeParams, (BatchParams));

            LibProposing.LibProposeBatchParams memory proposeBatchParams = LibProposing
                .LibProposeBatchParams({
                config: config,
                params: proposeParams,
                bondToken: bondToken,
                signalService: signalService,
                inboxWrapper: inboxWrapper
            });

            // Propose the batch
            (info_, meta_, stats2) = LibProposing.proposeBatches(state, proposeBatchParams, _txList);
        }

        // Ensure we're proving the same batch that was just proposed
        BatchMetadata[] memory metas = new BatchMetadata[](1);
        metas[0] = meta_;

        {
            // Decode prove params
            (LibProofType.ProofType proofType,, Transition[] memory trans) =
                abi.decode(_proveParams, (LibProofType.ProofType, BatchMetadata[], Transition[]));
            require(trans.length == 1, InvalidParams());

            // Prove the batch
            LibProving.ProveBatchesParams memory proveParams =
                LibProving.ProveBatchesParams({ proofType: proofType, metas: metas, trans: trans });

            stats2 = LibProving.proveBatches(state, config, proveParams, _proof, verifier);
        }

        // Single verification call for both propose and prove
        LibVerifying.verifyBatches(state, config, stats2, 1, dao, verifier, signalService);
    }

    /// @notice Verify batches by providing the length of the batches to verify.
    /// @dev This function is necessary to upgrade from this fork to the next one.
    /// @param _length Specifis how many batches to verify. The max number of batches to verify is
    /// `pacayaConfig().maxBatchesToVerify * _length`.
    function verifyBatches(uint64 _length) external nonZeroValue(_length) nonReentrant {
        LibVerifying.verifyBatches(
            state, pacayaConfig(), state.stats2, _length, dao, verifier, signalService
        );
    }

    /// @inheritdoc ITaikoInbox
    function depositBond(uint256 _amount) external payable {
        state.bondBalance[msg.sender] += LibBonds.handleDeposit(msg.sender, _amount, bondToken);
    }

    /// @inheritdoc ITaikoInbox
    function withdrawBond(uint256 _amount) external {
        uint256 balance = state.bondBalance[msg.sender];
        require(balance >= _amount, InsufficientBond());

        state.bondBalance[msg.sender] -= _amount;
        LibBonds.handleWithdrawal(msg.sender, _amount, bondToken);
    }

    // Surge: enables permissionless rolling back of incase of a prover bug.
    /// @inheritdoc ITaikoInbox
    function rollbackBatches() external {
        Config memory config = pacayaConfig();

        uint64 startId = state.stats2.lastVerifiedBatchId + 1;
        uint64 endId = state.stats2.numBatches - 1;

        // If the verification streak has been broken, likely due to a prover bug, we rollback to
        // the last verified batch.
        if (
            block.timestamp
                - state.batches[state.stats2.lastVerifiedBatchId % config.batchRingBufferSize]
                    .lastBlockTimestamp > config.maxVerificationDelay
        ) {
            state.stats2.numBatches = startId;
            // Enable propose-with-proof mode after rollback
            state.stats2.proposeWithProofMode = true;
            emit Stats2Updated(state.stats2);
        } else {
            revert RollbackNotAllowed();
        }

        emit BatchesRollbacked(startId, endId);
    }

    // View functions --------------------------------------------------------------------------

    /// @inheritdoc ITaikoInbox
    function getStats1() external view returns (Stats1 memory) {
        return state.stats1;
    }

    /// @inheritdoc ITaikoInbox
    function getStats2() external view returns (Stats2 memory) {
        return state.stats2;
    }

    /// @inheritdoc ITaikoInbox
    function getTransitionsById(
        uint64 _batchId,
        uint24 _tid
    )
        external
        view
        returns (TransitionState[] memory)
    {
        Config memory config = pacayaConfig();
        uint256 slot = _batchId % config.batchRingBufferSize;
        Batch storage batch = state.batches[slot];
        require(batch.batchId == _batchId, BatchNotFound());
        require(_tid != 0, TransitionNotFound());
        require(_tid < batch.nextTransitionId, TransitionNotFound());

        // Surge: get the transitions array
        TransitionState[] storage transitions = state.transitions[slot][_tid];
        uint256 numTransitions = transitions.length;

        // Surge: return the transitions array instead of a single transition
        TransitionState[] memory _transitions = new TransitionState[](numTransitions);
        for (uint256 i; i < numTransitions; ++i) {
            _transitions[i] = transitions[i];
        }

        return _transitions;
    }

    /// @inheritdoc ITaikoInbox
    function getTransitionsByParentHash(
        uint64 _batchId,
        bytes32 _parentHash
    )
        external
        view
        returns (TransitionState[] memory)
    {
        Config memory config = pacayaConfig();
        uint256 slot = _batchId % config.batchRingBufferSize;
        Batch storage batch = state.batches[slot];
        require(batch.batchId == _batchId, BatchNotFound());

        uint24 tid;
        if (batch.nextTransitionId > 1) {
            // This batch has at least one transition.
            // Surge: get the first transition
            if (state.transitions[slot][1][0].parentHash == _parentHash) {
                // Overwrite the first transition.
                tid = 1;
            } else if (batch.nextTransitionId > 2) {
                // Retrieve the transition ID using the parent hash from the mapping. If the ID
                // is 0, it indicates a new transition; otherwise, it's an overwrite of an
                // existing transition.
                tid = state.transitionIds[_batchId][_parentHash];
            }
        }

        require(tid != 0 && tid < batch.nextTransitionId, TransitionNotFound());

        // Surge: get the transitions array
        TransitionState[] storage transitions = state.transitions[slot][tid];
        uint256 numTransitions = transitions.length;

        // Surge: return the transitions array instead of a single transition
        TransitionState[] memory _transitions = new TransitionState[](numTransitions);
        for (uint256 i; i < numTransitions; ++i) {
            _transitions[i] = transitions[i];
        }

        return _transitions;
    }

    /// @inheritdoc ITaikoInbox
    function getLastVerifiedTransition()
        external
        view
        returns (uint64 batchId_, uint64 blockId_, TransitionState memory ts_)
    {
        batchId_ = state.stats2.lastVerifiedBatchId;
        require(batchId_ >= pacayaConfig().forkHeights.pacaya, BatchNotFound());
        blockId_ = getBatch(batchId_).lastBlockId;
        ts_ = getBatchVerifyingTransition(batchId_);
    }

    /// @inheritdoc ITaikoInbox
    function getLastSyncedTransition()
        external
        view
        returns (uint64 batchId_, uint64 blockId_, TransitionState memory ts_)
    {
        batchId_ = state.stats1.lastSyncedBatchId;
        blockId_ = getBatch(batchId_).lastBlockId;
        ts_ = getBatchVerifyingTransition(batchId_);
    }

    // Surge: This function is required for stage-2
    /// @inheritdoc ITaikoInbox
    function getVerificationStreakStartedAt() external view returns (uint256) {
        Config memory config = pacayaConfig();

        // Surge: If the verification streak has been broken, we return the current timestamp,
        // otherwise we return the last recorded timestamp when the streak started.
        if (
            block.timestamp
                - state.batches[state.stats2.lastVerifiedBatchId % config.batchRingBufferSize]
                    .lastBlockTimestamp > config.maxVerificationDelay
        ) {
            return block.timestamp;
        } else {
            return state.stats1.verificationStreakStartedAt;
        }
    }

    /// @inheritdoc ITaikoInbox
    function bondBalanceOf(address _user) external view returns (uint256) {
        return state.bondBalance[_user];
    }

    /// @notice Determines the operational layer of the contract, whether it is on Layer 1 (L1) or
    /// Layer 2 (L2).
    /// @return True if the contract is operating on L1, false if on L2.
    function isOnL1() external pure override returns (bool) {
        return true;
    }

    // Surge: protection against prover killer blocks
    /// @inheritdoc ITaikoInbox
    function setProposeWithProofMode(bool _enabled) external onlyOwner {
        state.stats2.proposeWithProofMode = _enabled;
        emit Stats2Updated(state.stats2);
    }

    // Public functions -------------------------------------------------------------------------

    /// @inheritdoc ITaikoInbox
    function getBatch(uint64 _batchId) public view returns (Batch memory batch_) {
        Config memory config = pacayaConfig();

        batch_ = state.batches[_batchId % config.batchRingBufferSize];
        require(batch_.batchId == _batchId, BatchNotFound());
    }

    /// @inheritdoc ITaikoInbox
    function getBatchVerifyingTransition(uint64 _batchId)
        public
        view
        returns (TransitionState memory ts_)
    {
        Config memory config = pacayaConfig();

        uint64 slot = _batchId % config.batchRingBufferSize;
        Batch storage batch = state.batches[slot];
        require(batch.batchId == _batchId, BatchNotFound());

        if (batch.verifiedTransitionId != 0) {
            ts_ =
                state.transitions[slot][batch.verifiedTransitionId][batch.finalisingTransitionIndex];
        }
    }

    /// @inheritdoc ITaikoInbox
    function pacayaConfig() public view virtual returns (Config memory);

    // Internal functions ----------------------------------------------------------------------

    function __Taiko_init(address _owner, bytes32 _genesisBlockHash) internal onlyInitializing {
        __Essential_init(_owner);

        require(_genesisBlockHash != 0, InvalidGenesisBlockHash());

        // Surge: Initialize the first transition in the array of transitions
        TransitionState memory _ts;
        _ts.blockHash = _genesisBlockHash;
        state.transitions[0][1].push(_ts);

        Batch storage batch = state.batches[0];
        batch.metaHash = bytes32(uint256(1));
        batch.lastBlockTimestamp = uint64(block.timestamp);
        batch.anchorBlockId = uint64(block.number);
        batch.nextTransitionId = 2;
        // Surge: Initialize the finalising transition index
        batch.finalisingTransitionIndex = 0;
        batch.verifiedTransitionId = 1;

        state.stats1.genesisHeight = uint64(block.number);

        state.stats2.lastProposedIn = uint56(block.number);
        state.stats2.numBatches = 1;

        // Surge: Initialize the verification streak started at timestamp
        state.stats1.verificationStreakStartedAt = uint64(block.timestamp);

        emit BatchesVerified(0, _genesisBlockHash);
    }

    // Private functions -----------------------------------------------------------------------

    // Surge: _verifyBatches has been extracted away to LibVerifying.sol in order to reduce the
    // code size of TaikoInbox.sol
    // Surge: _proposeBatches has been extracted away to LibProposing.sol
    // Surge: _proveBatches has been extracted away to LibProving.sol

    // Surge: _debitBond and _handleDeposit have been moved to LibBonds.sol
    // Surge: _validateBatchParams has been moved to LibProposing.sol
}<|MERGE_RESOLUTION|>--- conflicted
+++ resolved
@@ -81,155 +81,7 @@
         nonReentrant
         returns (BatchInfo memory info_, BatchMetadata memory meta_)
     {
-<<<<<<< HEAD
-        Stats2 memory stats2 = state.stats2;
-        Config memory config = pacayaConfig();
-        require(stats2.numBatches >= config.forkHeights.pacaya, ForkNotActivated());
-
-        unchecked {
-            require(
-                stats2.numBatches <= stats2.lastVerifiedBatchId + config.maxUnverifiedBatches,
-                TooManyBatches()
-            );
-
-            BatchParams memory params = abi.decode(_params, (BatchParams));
-
-            {
-                if (inboxWrapper == address(0)) {
-                    require(params.proposer == address(0), CustomProposerNotAllowed());
-                    params.proposer = msg.sender;
-
-                    // blob hashes are only accepted if the caller is trusted.
-                    require(params.blobParams.blobHashes.length == 0, InvalidBlobParams());
-                    require(params.blobParams.createdIn == 0, InvalidBlobCreatedIn());
-                } else {
-                    require(params.proposer != address(0), CustomProposerMissing());
-                    require(msg.sender == inboxWrapper, NotInboxWrapper());
-                }
-
-                // In the upcoming Shasta fork, we might need to enforce the coinbase address as the
-                // preconfer address. This will allow us to implement preconfirmation features in L2
-                // anchor transactions.
-                if (params.coinbase == address(0)) {
-                    params.coinbase = params.proposer;
-                }
-
-                if (params.revertIfNotFirstProposal) {
-                    require(state.stats2.lastProposedIn != block.number, NotFirstProposal());
-                }
-            }
-
-            bool calldataUsed = _txList.length != 0;
-            bool celestiaUsed = params.celestiaBlobParams.height > 0;
-
-            if (calldataUsed) {
-                // calldata is used for data availability
-                require(params.blobParams.firstBlobIndex == 0, InvalidBlobParams());
-                require(params.blobParams.numBlobs == 0, InvalidBlobParams());
-                require(params.blobParams.createdIn == 0, InvalidBlobCreatedIn());
-                require(params.blobParams.blobHashes.length == 0, InvalidBlobParams());
-                require(params.celestiaBlobParams.height == 0, InvalidCelestiaBlobParams());
-                require(params.celestiaBlobParams.namespace.length == 0, InvalidCelestiaBlobParams());
-            } else if (celestiaUsed) {
-                // Celestia is used for data availability
-                require(params.blobParams.firstBlobIndex == 0, InvalidBlobParams());
-                require(params.blobParams.numBlobs == 0, InvalidBlobParams());
-                require(params.blobParams.createdIn == 0, InvalidBlobCreatedIn());
-                require(params.blobParams.blobHashes.length == 0, InvalidBlobParams());
-            } else if (params.blobParams.blobHashes.length == 0) {
-                // this is a normal batch, blobs are created and used in the current batches.
-                // firstBlobIndex can be non-zero.
-                require(params.blobParams.numBlobs != 0, BlobNotSpecified());
-                require(params.blobParams.createdIn == 0, InvalidBlobCreatedIn());
-                params.blobParams.createdIn = uint64(block.number);
-            } else {
-                // this is a forced-inclusion batch, blobs were created in early blocks and are used
-                // in the current batches
-                require(params.blobParams.createdIn != 0, InvalidBlobCreatedIn());
-                require(params.blobParams.numBlobs == 0, InvalidBlobParams());
-                require(params.blobParams.firstBlobIndex == 0, InvalidBlobParams());
-            }
-
-            // Keep track of last batch's information.
-            Batch storage lastBatch =
-                state.batches[(stats2.numBatches - 1) % config.batchRingBufferSize];
-
-            (uint64 anchorBlockId, uint64 lastBlockTimestamp) = _validateBatchParams(
-                params,
-                config.maxAnchorHeightOffset,
-                config.maxSignalsToReceive,
-                config.maxBlocksPerBatch,
-                lastBatch
-            );
-
-            // This section constructs the metadata for the proposed batch, which is crucial for
-            // nodes/clients to process the batch. The metadata itself is not stored on-chain;
-            // instead, only its hash is kept.
-            // The metadata must be supplied as calldata prior to proving the batch, enabling the
-            // computation and verification of its integrity through the comparison of the metahash.
-            //
-            // Note that `difficulty` has been removed from the metadata. The client and prover must
-            // use
-            // the following approach to calculate a block's difficulty:
-            //  `keccak256(abi.encode("TAIKO_DIFFICULTY", block.number))`
-            info_ = BatchInfo({
-                txsHash: bytes32(0), // to be initialised later
-                //
-                // Data to build L2 blocks
-                blocks: params.blocks,
-                blobHashes: new bytes32[](0), // to be initialised later
-                extraData: bytes32(uint256(config.baseFeeConfig.sharingPctg)),
-                coinbase: params.coinbase,
-                proposedIn: uint64(block.number),
-                blobCreatedIn: params.blobParams.createdIn,
-                blobByteOffset: params.blobParams.byteOffset,
-                blobByteSize: params.blobParams.byteSize,
-                gasLimit: config.blockMaxGasLimit,
-                // Surge: custom L2 basefee set by the proposer
-                baseFee: params.baseFee,
-                // Surge: Provided when Celestia is being used as an alternative DA layer
-                celestiaBlobParams: params.celestiaBlobParams,
-                lastBlockId: 0, // to be initialised later
-                lastBlockTimestamp: lastBlockTimestamp,
-                //
-                // Data for the L2 anchor transaction, shared by all blocks in the batch
-                anchorBlockId: anchorBlockId,
-                anchorBlockHash: blockhash(anchorBlockId),
-                baseFeeConfig: config.baseFeeConfig
-            });
-
-            require(info_.anchorBlockHash != 0, ZeroAnchorBlockHash());
-
-            info_.lastBlockId = stats2.numBatches == config.forkHeights.pacaya
-                ? stats2.numBatches + uint64(params.blocks.length) - 1
-                : lastBatch.lastBlockId + uint64(params.blocks.length);
-
-            (info_.txsHash, info_.blobHashes) =
-                _calculateTxsHash(keccak256(_txList), params.blobParams);
-
-            meta_ = BatchMetadata({
-                infoHash: keccak256(abi.encode(info_)),
-                proposer: params.proposer,
-                batchId: stats2.numBatches,
-                proposedAt: uint64(block.timestamp)
-            });
-
-            Batch storage batch = state.batches[stats2.numBatches % config.batchRingBufferSize];
-
-            // SSTORE #1
-            batch.metaHash = keccak256(abi.encode(meta_));
-
-            // SSTORE #2 {{
-            batch.batchId = stats2.numBatches;
-            batch.lastBlockTimestamp = lastBlockTimestamp;
-            batch.anchorBlockId = anchorBlockId;
-            batch.nextTransitionId = 1;
-            batch.verifiedTransitionId = 0;
-            batch.finalisingTransitionIndex = 0;
-            // SSTORE }}
-=======
         require(!state.stats2.proposeWithProofMode, ProposeWithProofModeEnabled());
->>>>>>> a4cdb115
 
         BatchParams memory params = abi.decode(_params, (BatchParams));
         Stats2 memory stats2;
@@ -243,6 +95,7 @@
             bondToken: bondToken,
             signalService: signalService,
             inboxWrapper: inboxWrapper
+            // params.celestiaBlobParams
         });
 
         (info_, meta_, stats2) = LibProposing.proposeBatches(state, proposeBatchParams, _txList);
