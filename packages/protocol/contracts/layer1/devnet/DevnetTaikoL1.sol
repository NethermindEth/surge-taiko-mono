--- conflicted
+++ resolved
@@ -25,11 +25,7 @@
                 minGasExcess: 1_340_000_000,
                 maxGasIssuancePerBlock: 600_000_000
             }),
-<<<<<<< HEAD
             ontakeForkHeight: 0
-=======
-            ontakeForkHeight: 1
->>>>>>> b5e4666f
         });
     }
 }